# pymavswarm

## Introduction
`pymavswarm` is a Python library implemented to enable interaction with robotic swarms using the MAVLink protocol. This library supports reading MAVLink messages sent from multiple agents in a swarm and sending MAVLink messages to agents within the swarm. Such functionality ultimately enables development of new swarm applications such as ground control stations.

## Dependencies
`pymavswarm` depends on Python versions 3.9 or greater. Ensure that this dependency is met prior to installation.

## Installation
`pymavswarm` must currently be installed manually. To do so, refer to the steps below:
1. Clone this repository
2. Navigate to the `pymavswarm/` repository directory
```bash
cd path/to/pymavswarm/
```
3. Install the `pymavswarm` Python package
```bash
pip3 install .
```

## Getting Started
`pymavswarm` has been implemented to enable easy interfacing with robotic swarms. Refer to the following code snippet for a simple example to get started with the library. For more comprehensive documentation and examples, checkout the project Wiki.

```python
from pymavswarm import MavSwarm, OutgoingMsg, MsgMap

# Create a new pymavswarm interface
mavswarm = MavSwarm()

# Establish a connection with a USB telemetry device
mavswarm.connect('/dev/ttyUSB0', 115200, 255, 0)

# Create a list of messages to send to the respective agents
msgs = []

# Send an arming message to Agent (2, 1)
msgs.append(OutgoingMsg(MsgMap().system_commands.arm, 2, 1))

# Send the desired messages and require that the messages be acknowledged
mavswarm.send_msg(msgs, require_ack=True)

# Read the current state of the swarm agents
for agent in mavswarm.get_agents():
    print(f'Latitude: {agent.location.latitude} Longitude: {agent.location.longitude}')

# Close the pymavswarm connection
mavswarm.disconnect()
```

## License
<<<<<<< HEAD
`pymavswarm` is released under the GNU General Public License v3 or later
=======
pymavswarm is released under the GNU General Public License v3 or later
>>>>>>> 70e886bd
<|MERGE_RESOLUTION|>--- conflicted
+++ resolved
@@ -48,8 +48,4 @@
 ```
 
 ## License
-<<<<<<< HEAD
-`pymavswarm` is released under the GNU General Public License v3 or later
-=======
-pymavswarm is released under the GNU General Public License v3 or later
->>>>>>> 70e886bd
+`pymavswarm` is released under the GNU General Public License v3 or later