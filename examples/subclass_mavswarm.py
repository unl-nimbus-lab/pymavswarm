--- conflicted
+++ resolved
@@ -25,10 +25,7 @@
 import monotonic
 
 from pymavswarm import Agent, MavSwarm
-<<<<<<< HEAD
-=======
 from pymavswarm.types import AgentID
->>>>>>> 1b4af7db
 
 
 class CustomMavSwarm(MavSwarm):
@@ -49,11 +46,7 @@
 
     def fun_command(
         self,
-<<<<<<< HEAD
-        agent_ids: Union[tuple[int, int], list[tuple[int, int]]] | None = None,
-=======
         agent_ids: AgentID | list[AgentID] | None = None,
->>>>>>> 1b4af7db
         retry: bool = False,
         message_timeout: float = 2.5,
         ack_timeout: float = 0.5,
@@ -62,11 +55,7 @@
         Send a fun command to the specified agents.
 
         :param agent_ids: optional list of target agent IDs, defaults to None
-<<<<<<< HEAD
-        :type agent_ids: Optional[Union[tuple[int, int], list[tuple[int, int]]]],
-=======
         :type agent_ids: AgentID | list[AgentID] | None,
->>>>>>> 1b4af7db
             optional
         :param retry: retry sending the fun command to an agent on failure, defaults to
             False
