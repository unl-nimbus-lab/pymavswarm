--- conflicted
+++ resolved
@@ -140,21 +140,6 @@
             f"({response.target_agent_id}): {responses.code}"
         )
 
-<<<<<<< HEAD
-    target_locations: dict[tuple[int, int], tuple[float, float, float]] = {}
-
-    # Get the target positions
-    for agent_id in mavswarm.agent_ids:
-        lat = float(input(f"Enter the target latitude for agent {agent_id}: "))
-        lon = float(input(f"Enter the target longitude for agent {agent_id}: "))
-        alt = float(input(f"Enter the target altitude for agent {agent_id}: "))
-
-        target_locations[agent_id] = (lat, lon, alt)
-
-    print(f"Target locations specified: {target_locations}")
-
-=======
->>>>>>> 1b4af7db
     # Wait for the user to indicate that the agents should fly to their waypoints
     input("Press any key to command the agents to fly to their waypoints")
 
