# pymavswarm is an interface for swarm control and interaction
# Copyright (C) 2022  Evan Palmer

# This program is free software: you can redistribute it and/or modify
# it under the terms of the GNU General Public License as published by
# the Free Software Foundation, either version 3 of the License, or
# (at your option) any later version.

# This program is distributed in the hope that it will be useful,
# but WITHOUT ANY WARRANTY; without even the implied warranty of
# MERCHANTABILITY or FITNESS FOR A PARTICULAR PURPOSE.  See the
# GNU General Public License for more details.

# You should have received a copy of the GNU General Public License
# along with this program.  If not, see <https://www.gnu.org/licenses/>.

from __future__ import annotations

import atexit
import logging
import math
import threading
import time
from concurrent.futures import Future, ThreadPoolExecutor
from typing import Any

import monotonic
from pymavlink import mavutil

from pymavswarm import Connection
from pymavswarm.agent import Agent
from pymavswarm.handlers import MessageReceivers
from pymavswarm.message import codes
from pymavswarm.message.response import Response
from pymavswarm.state import Parameter
from pymavswarm.types import (
    AgentID,
    CommandExecutor,
    MessageCode,
    MessageHandler,
    PostExecutionHandler,
    StateVerifier,
)
from pymavswarm.utils import Event, FileLogger, NotifierDict, init_logger


class MavSwarm:
    """
    User-facing pymavswarm interface.

    Provides an interface for controlling robot swarms, obtaining swarm state, and
    configuring agents.
    """

    def __init__(
        self,
        max_workers: int = 5,
        log_level: int = logging.INFO,
        log_to_file: bool = False,
        log_filename: str | None = None,
    ) -> None:
        """
        Construct MavSwarm interface.

        :param max_workers: maximum number of workers available in the thread pool used
            to send messages, defaults to 5
        :type: max_workers: int, optional
        :param log_level: log level of the system, defaults to logging.INFO
        :type log_level: int, optional
        :param log_to_file: flag indicating whether to log the results to a file,
            defaults to False
        :type log_to_file: bool, optional
        :param log_filename: name of the file to log messages to, defaults to None
        :type log_filename: str | None, optional
        """
        super().__init__()

        self._logger = init_logger(__name__, log_level=log_level)
        self.__agent_list_changed = Event()
        self._agents = NotifierDict(self.__agent_list_changed)

        # Register a listener to update the system time publish rate
        self.__agent_list_changed.add_listener(self.__request_system_time)

        self._connection = Connection(log_level=log_level)
        self.__message_receivers = MessageReceivers(log_level=log_level)

        # Add callbacks to handle clock synchronization
        # These callbacks are implemented here, rather than in the handlers, because
        # of their one-off dependence on single properties
        self.__message_receivers.add_message_handler("TIMESYNC", self.__measure_ping)
        self.__message_receivers.add_message_handler("SYSTEM_TIME", self.__sync_clocks)

        self.__file_logger: FileLogger | None = None
        self.__boot_time: float | None = None

        if log_to_file:
            self.__file_logger = FileLogger(log_filename)

        # Mutexes
        self.__access_agents_mutex = threading.Lock()
        self.__send_message_mutex = threading.Lock()
        self.__read_message_mutex = threading.Lock()

        # Threads
        self.__incoming_message_thread = threading.Thread(target=self.__receive_message)
        self.__incoming_message_thread.setDaemon(True)
        self.__heartbeat_thread = threading.Thread(target=self.__send_heartbeat)
        self.__heartbeat_thread.setDaemon(True)
        self.__ping_thread = threading.Thread(target=self.__request_ping_measurement)
        self.__ping_thread.setDaemon(True)

        # Thread pool for sending messages
        self.__send_message_thread_pool_executor = ThreadPoolExecutor(
            max_workers=max_workers
        )

        # Register the exit callback
        atexit.register(self.disconnect)

        return

    @property
    def agents(self) -> list[Agent]:
        """
        List of agents in the swarm.

        :return: swarm agents
        :rtype: list[Agent]
        """
        return [*self._agents.values()]

    @property
    def agent_ids(self) -> list[AgentID]:
        """
        List of agent IDs in the swarm.

        :return: list of agent IDs
        :rtype: list[AgentID]
        """
        return [*self._agents]

    @property
    def agent_list_changed(self) -> Event:
        """
        Event signaling that the list of agents in the swarm has changed.

        :return: event
        :rtype: Event
        """
        return self.__agent_list_changed

    @property
    def connected(self) -> bool:
        """
        Flag indicating whether there is an active MAVLink connection.

        :return: flag
        :rtype: bool
        """
        return self._connection.connected

    @property
    def supported_modes(self) -> dict[str, int] | None:
        """
        List of supported flight modes.

        :return: supported flight modes
        :rtype: dict[str, int]
        """
        if self._connection.mavlink_connection is not None:
            return self._connection.mavlink_connection.mode_mapping()

        return None

    @property
    def time_since_boot(self) -> int | None:
        """
        Time since the connection was established.

        :return: time since connection was established.
        :rtype: int | None
        """
        time_since_boot = None

        if self.__boot_time is not None:
            time_since_boot = int((time.time() - self.__boot_time) * 1e3)

        return time_since_boot

    def connect(
        self,
        port: str,
        baudrate: int,
        source_system: int = 255,
        source_component: int = 0,
        connection_attempt_timeout: float = 2.0,
    ) -> bool:
        """
        Connect to the network.

        Attempt to establish a MAVLink connection using the provided configurations.

        :param port: port over which a connection should be established
        :type port: str
        :param baud: baudrate that a connection should be established with
        :type baud: int
        :param source_system: system ID of the connection, defaults to 255
        :type source_system: int, optional
        :param source_component: component ID of the connection, defaults to 0
        :type source_component: int, optional
        :param connection_attempt_timeout: maximum amount of time allowed to attempt
            to establish a connection, defaults to 2.0 [s]
        :type connection_attempt_timeout: float, optional
        :return: whether or not the connection attempt was successful
        :rtype: bool
        """
        self._logger.debug(
            f"Attempting to establish a new MAVLink connection over port {port} with "
            f"baudrate {baudrate}"
        )

        if not self._connection.connect(
            port, baudrate, source_system, source_component, connection_attempt_timeout
        ):
            return False

        # Set the boot time
        self.__boot_time = time.time()

        # Start threads
        self.__incoming_message_thread.start()
        self.__heartbeat_thread.start()
        self.__ping_thread.start()

        return True

    def disconnect(self) -> None:
        """Disconnect from the MAVLink network and shutdown all services."""
        self._logger.debug("Disconnecting the MAVLink connection")

        # Shutdown the thread pool executor
        self.__send_message_thread_pool_executor.shutdown()

        # Disconnect the MAVLink connection
        self._connection.disconnect()

        if (
            self.__incoming_message_thread is not None
            and self.__incoming_message_thread.is_alive()
        ):
            self.__incoming_message_thread.join()

        if self.__heartbeat_thread is not None and self.__heartbeat_thread.is_alive():
            self.__heartbeat_thread.join()

        if self.__ping_thread is not None and self.__ping_thread.is_alive():
            self.__ping_thread.join()

        # Clear the agents list
        self._agents.clear()
        self.__agent_list_changed.listeners.clear()

        return

    def add_agent(self, agent: Agent) -> None:
        """
        Manually add an agent to the swarm.

        This is useful if an agent isn't automatically recognized, but commands still
        need to be sent to this agent.

        :param agent: agent to add
        :type agent: Agent
        """
        # Add the agent
        self._agents[(agent.system_id, agent.component_id)] = agent

        return

    def remove_agent(self, agent: Agent) -> None:
        """
        Manually remove an agent from the swarm.

        :param agent: agent to remove
        :type agent: Agent
        """
        # Remove the agent
        del self._agents[(agent.system_id, agent.component_id)]

        return

    def arm(
        self,
        agent_ids: AgentID | list[AgentID] | None = None,
        retry: bool = False,
        message_timeout: float = 2.5,
        ack_timeout: float = 0.5,
        verify_state: bool = False,
        verify_state_timeout: float = 1.0,
    ) -> Future:
        """
        Arm the desired agents.

        If the target agent IDs are not provided, the system will attempt to arm
        all agents in the swarm.

        :param agent_ids: optional list of target agent IDs, defaults to None
        :type agent_ids: AgentID | list[AgentID] | None, optional
        :param retry: retry arming an agent on failure, defaults to False
        :type retry: bool, optional
        :param message_timeout: maximum amount of time allowed to try arming an agent
            before a timeout occurs, defaults to 2.5 [s]
        :type message_timeout: float, optional
        :param ack_timeout: maximum amount of time allowed per attempt to verify
            acknowledgement of an arming attempt, defaults to 0.5 [s]
        :type ack_timeout: float, optional
        :param verify_state: flag indicating whether or not the system should attempt
            to verify that the agent switched into the armed state, defaults to False
        :type verify_state: bool, optional
        :param verify_state_timeout: maximum amount of time allowed per attempt to
            verify that an agent is in the armed state, defaults to 1.0 [s]
        :type verify_state_timeout: float, optional
        :return: future message response, if any
        :rtype: Future
        """

        def executor(agent_id: AgentID) -> None:
            if self._connection.mavlink_connection is not None:
                self._connection.mavlink_connection.mav.command_long_send(
                    agent_id[0],
                    agent_id[1],
                    mavutil.mavlink.MAV_CMD_COMPONENT_ARM_DISARM,
                    0,
                    1,
                    0,
                    0,
                    0,
                    0,
                    0,
                    0,
                )
            return

        # Construct a method to use for verifying state change
        def verify_state_changed(agent_id: AgentID) -> bool:
            ack = True
            start_time = time.time()

            while not self._agents[agent_id].armed.value:
                if time.time() - start_time >= verify_state_timeout:
                    ack = False
                    break

            return ack

        return self._send_command(
            agent_ids,
            executor,
            "ARM",
            retry,
            message_timeout,
            ack_timeout,
            state_verifier=verify_state_changed if verify_state else None,
        )

    def disarm(
        self,
        agent_ids: AgentID | list[AgentID] | None = None,
        retry: bool = False,
        message_timeout: float = 2.5,
        ack_timeout: float = 0.5,
        verify_state: bool = False,
        verify_state_timeout: float = 1.0,
    ) -> Future:
        """
        Disarm the desired agents.

        If the target agent IDs are not provided, the system will attempt to disarm
        all agents in the swarm.

        :param agent_ids: optional list of target agent IDs, defaults to None
        :type agent_ids: AgentID | list[AgentID] | None, optional
        :param retry: retry disarming an agent on failure, defaults to False
        :type retry: bool, optional
        :param message_timeout: maximum amount of time allowed to try disarming an agent
            before a timeout occurs, defaults to 2.5 [s]
        :type message_timeout: float, optional
        :param ack_timeout: maximum amount of time allowed per attempt to verify
            acknowledgement of a disarming attempt, defaults to 0.5 [s]
        :type ack_timeout: float, optional
        :param verify_state: flag indicating whether or not the system should attempt
            to verify that the agent switched into the disarmed state, defaults to False
        :type verify_state: bool, optional
        :param verify_state_timeout: maximum amount of time allowed per attempt to
            verify that an agent is in the disarmed state, defaults to 1.0 [s]
        :type verify_state_timeout: float, optional
        :return: future message response, if any
        :rtype: Future
        """

        def executor(agent_id: AgentID) -> None:
            if self._connection.mavlink_connection is not None:
                self._connection.mavlink_connection.mav.command_long_send(
                    agent_id[0],
                    agent_id[1],
                    mavutil.mavlink.MAV_CMD_COMPONENT_ARM_DISARM,
                    0,
                    0,
                    0,
                    0,
                    0,
                    0,
                    0,
                    0,
                )
            return

        # Construct a method to use for verifying state change
        def verify_state_changed(agent_id: AgentID) -> bool:
            ack = True
            start_time = time.time()

            while self._agents[agent_id].armed.value:
                if time.time() - start_time >= verify_state_timeout:
                    ack = False
                    break

            return ack

        return self._send_command(
            agent_ids,
            executor,
            "DISARM",
            retry,
            message_timeout,
            ack_timeout,
            state_verifier=verify_state_changed if verify_state else None,
        )

    def reboot(
        self,
        agent_ids: AgentID | list[AgentID] | None = None,
        retry: bool = False,
        message_timeout: float = 2.5,
        ack_timeout: float = 0.5,
    ) -> Future:
        """
        Reboot the desired agents.

        If the target agent IDs are not provided, the system will attempt to reboot
        all agents in the swarm.

        :param agent_ids: optional list of target agent IDs, defaults to None
        :type agent_ids: AgentID | list[AgentID] | None, optional
        :param retry: retry rebooting an agent on failure, defaults to False
        :type retry: bool, optional
        :param message_timeout: maximum amount of time allowed to try rebooting an agent
            before a timeout occurs, defaults to 2.5 [s]
        :type message_timeout: float, optional
        :param ack_timeout: maximum amount of time allowed per attempt to verify
            acknowledgement of a reboot attempt, defaults to 0.5 [s]
        :type ack_timeout: float, optional
        :return: future message response, if any
        :rtype: Future
        """

        def executor(agent_id: AgentID) -> None:
            if self._connection.mavlink_connection is not None:
                self._connection.mavlink_connection.mav.command_long_send(
                    agent_id[0],
                    agent_id[1],
                    mavutil.mavlink.MAV_CMD_PREFLIGHT_REBOOT_SHUTDOWN,
                    0,
                    1,
                    0,
                    0,
                    0,
                    0,
                    0,
                    0,
                )
            return

        return self._send_command(
            agent_ids,
            executor,
            "REBOOT",
            retry,
            message_timeout,
            ack_timeout,
        )

    def shutdown(
        self,
        agent_ids: AgentID | list[AgentID] | None = None,
        retry: bool = False,
        message_timeout: float = 2.5,
        ack_timeout: float = 0.5,
    ) -> Future:
        """
        Shutdown the desired agents.

        If the target agent IDs are not provided, the system will attempt to shutdown
        all agents in the swarm.

        :param agent_ids: optional list of target agent IDs, defaults to None
        :type agent_ids: AgentID | list[AgentID] | None, optional
        :param retry: retry shutting down an agent on failure, defaults to False
        :type retry: bool, optional
        :param message_timeout: maximum amount of time allowed to try shutting down an
            agent before a timeout occurs, defaults to 2.5 [s]
        :type message_timeout: float, optional
        :param ack_timeout: maximum amount of time allowed per attempt to verify
            acknowledgement of a shutdown attempt, defaults to 0.5 [s]
        :type ack_timeout: float, optional
        :return: future message response, if any
        :rtype: Future
        """

        def executor(agent_id: AgentID) -> None:
            if self._connection.mavlink_connection is not None:
                self._connection.mavlink_connection.mav.command_long_send(
                    agent_id[0],
                    agent_id[1],
                    mavutil.mavlink.MAV_CMD_PREFLIGHT_REBOOT_SHUTDOWN,
                    0,
                    2,
                    0,
                    0,
                    0,
                    0,
                    0,
                    0,
                )
            return

        return self._send_command(
            agent_ids,
            executor,
            "SHUTDOWN",
            retry,
            message_timeout,
            ack_timeout,
        )

    def set_mode(
        self,
        flight_mode: str,
        agent_ids: AgentID | list[AgentID] | None = None,
        retry: bool = False,
        message_timeout: float = 2.5,
        ack_timeout: float = 0.5,
        verify_state: bool = False,
        verify_state_timeout: float = 1.0,
    ) -> Future:
        """
        Set the flight mode of the desired agents.

        If the target agent IDs are not provided, the system will attempt to set the
        flight mode of all agents in the swarm.

        :param flight_mode: flight mode to switch the agents into
        :type flight_mode: str
        :param agent_ids: optional list of target agent IDs, defaults to None
        :type agent_ids: AgentID | list[AgentID] | None, optional
        :param retry: retry changing the mode of an agent on failure, defaults to False
        :type retry: bool, optional
        :param message_timeout: maximum amount of time allowed to try changing the mode
            of an agent before a timeout occurs, defaults to 2.5 [s]
        :type message_timeout: float, optional
        :param ack_timeout: maximum amount of time allowed per attempt to verify
            acknowledgement of a mode change attempt, defaults to 0.5 [s]
        :type ack_timeout: float, optional
        :param verify_state: flag indicating whether or not the system should attempt
            to verify that the agent switched into the target mode, defaults to False
        :type verify_state: bool, optional
        :param verify_state_timeout: maximum amount of time allowed per attempt to
            verify that an agent is in the desired mode, defaults to 1.0 [s]
        :type verify_state_timeout: float, optional
        :return: future message response, if any
        :rtype: Future
        """

        def executor(agent_id: AgentID) -> None:
            if self._connection.mavlink_connection is not None:
                # Reset target
                self._connection.mavlink_connection.target_system = agent_id[0]
                self._connection.mavlink_connection.target_component = agent_id[1]

                # Send flight mode
                self._connection.mavlink_connection.set_mode(
                    self._connection.mavlink_connection.mode_mapping()[flight_mode]
                )
            return

        # Construct a method to use for verifying the state change
        def verify_state_changed(agent_id: AgentID) -> bool:
            ack = True
            start_time = time.time()

            while self._agents[agent_id].mode.value != flight_mode:
                if time.time() - start_time >= verify_state_timeout:
                    ack = False
                    break

            return ack

        return self._send_command(
            agent_ids,
            executor,
            "SET_MODE",
            retry,
            message_timeout,
            ack_timeout,
            state_verifier=verify_state_changed if verify_state else None,
        )

    def set_airspeed(
        self,
        speed: float,
        agent_ids: AgentID | list[AgentID] | None = None,
        retry: bool = False,
        message_timeout: float = 2.5,
        ack_timeout: float = 0.5,
    ) -> Future:
        """
        Set the airspeed of the desired agents.

        If the target agent IDs are not provided, the system will attempt to set the
        airspeed of all agents in the swarm.

        :param speed: target airspeed [m/s]
        :type speed: float
        :param agent_ids: optional list of target agent IDs, defaults to None
        :type agent_ids: AgentID | list[AgentID] | None, optional
        :param retry: retry setting the airspeed of an agent on failure, defaults to
            False
        :type retry: bool, optional
        :param message_timeout: maximum amount of time allowed to try setting the
            airspeed of an agent before a timeout occurs, defaults to 2.5 [s]
        :type message_timeout: float, optional
        :param ack_timeout: maximum amount of time allowed per attempt to verify
            acknowledgement of a airspeed change attempt, defaults to 0.5 [s]
        :type ack_timeout: float, optional
        :return: future message response, if any
        :rtype: Future
        """

        def executor(agent_id: AgentID) -> None:
            if self._connection.mavlink_connection is not None:
                self._connection.mavlink_connection.mav.command_long_send(
                    agent_id[0],
                    agent_id[1],
                    mavutil.mavlink.MAV_CMD_DO_CHANGE_SPEED,
                    0,
                    0,
                    speed,
                    -1,
                    0,
                    0,
                    0,
                    0,
                )
            return

        return self._send_command(
            agent_ids,
            executor,
            "SET_AIRSPEED",
            retry,
            message_timeout,
            ack_timeout,
        )

    def set_groundspeed(
        self,
        speed: float,
        agent_ids: AgentID | list[AgentID] | None = None,
        retry: bool = False,
        message_timeout: float = 2.5,
        ack_timeout: float = 0.5,
    ) -> Future:
        """
        Set the groundspeed of the desired agents.

        If the target agent IDs are not provided, the system will attempt to set the
        groundspeed of all agents in the swarm.

        :param speed: target groundspeed [m/s]
        :type speed: float
        :param agent_ids: optional list of target agent IDs, defaults to None
        :type agent_ids: AgentID | list[AgentID] | None, optional
        :param retry: retry setting the groundspeed of an agent on failure, defaults to
            False
        :type retry: bool, optional
        :param message_timeout: maximum amount of time allowed to try setting the
            groundspeed of an agent before a timeout occurs, defaults to 2.5 [s]
        :type message_timeout: float, optional
        :param ack_timeout: maximum amount of time allowed per attempt to verify
            acknowledgement of a groundspeed change attempt, defaults to 0.5 [s]
        :type ack_timeout: float, optional
        :return: future message response, if any
        :rtype: Future
        """

        def executor(agent_id: AgentID) -> None:
            if self._connection.mavlink_connection is not None:
                self._connection.mavlink_connection.mav.command_long_send(
                    agent_id[0],
                    agent_id[1],
                    mavutil.mavlink.MAV_CMD_DO_CHANGE_SPEED,
                    0,
                    1,
                    speed,
                    -1,
                    0,
                    0,
                    0,
                    0,
                )
            return

        return self._send_command(
            agent_ids,
            executor,
            "SET_GROUNDSPEED",
            retry,
            message_timeout,
            ack_timeout,
        )

    def gyroscope_calibration(
        self,
        agent_ids: AgentID | list[AgentID] | None = None,
        retry: bool = False,
        message_timeout: float = 2.5,
        ack_timeout: float = 0.5,
    ) -> Future:
        """
        Perform gyroscope calibration on the specified agents.

        If the target agent IDs are not provided, the system will attempt to perform
        gyroscope calibration on all swarm agents.

        :param agent_ids: optional list of target agent IDs, defaults to None
        :type agent_ids: AgentID | list[AgentID] | None, optional
        :param retry: retry gyroscope calibration on an agent on calibration failure,
            defaults to False
        :type retry: bool, optional
        :param message_timeout: maximum amount of time allowed to try gyroscope
            calibration on an agent before a timeout occurs, defaults to 2.5 [s]
        :type message_timeout: float, optional
        :param ack_timeout: maximum amount of time allowed per attempt to verify
            acknowledgement of a gyroscope calibration attempt, defaults to 0.5 [s]
        :type ack_timeout: float, optional
        :return: future message response, if any
        :rtype: Future
        """

        def executor(agent_id: AgentID) -> None:
            if self._connection.mavlink_connection is not None:
                self._connection.mavlink_connection.mav.command_long_send(
                    agent_id[0],
                    agent_id[1],
                    mavutil.mavlink.MAV_CMD_PREFLIGHT_CALIBRATION,
                    0,
                    1,
                    0,
                    0,
                    0,
                    0,
                    0,
                    0,
                )
            return

        return self._send_command(
            agent_ids,
            executor,
            "GYROSCOPE_CALIBRATION",
            retry,
            message_timeout,
            ack_timeout,
        )

    def magnetometer_calibration(
        self,
        agent_ids: AgentID | list[AgentID] | None = None,
        retry: bool = False,
        message_timeout: float = 2.5,
        ack_timeout: float = 0.5,
    ) -> Future:
        """
        Perform magnetometer calibration on the specified agents.

        If the target agent IDs are not provided, the system will attempt to perform
        magnetometer calibration on all swarm agents.

        :param agent_ids: optional list of target agent IDs, defaults to None
        :type agent_ids: AgentID | list[AgentID] | None, optional
        :param retry: retry magnetometer calibration on an agent on calibration failure,
            defaults to False
        :type retry: bool, optional
        :param message_timeout: maximum amount of time allowed to try magnetometer
            calibration on an agent before a timeout occurs, defaults to 2.5 [s]
        :type message_timeout: float, optional
        :param ack_timeout: maximum amount of time allowed per attempt to verify
            acknowledgement of a magnetometer calibration attempt, defaults to 0.5 [s]
        :type ack_timeout: float, optional
        :return: future message response, if any
        :rtype: Future
        """

        def executor(agent_id: AgentID) -> None:
            if self._connection.mavlink_connection is not None:
                self._connection.mavlink_connection.mav.command_long_send(
                    agent_id[0],
                    agent_id[1],
                    mavutil.mavlink.MAV_CMD_PREFLIGHT_CALIBRATION,
                    0,
                    0,
                    1,
                    0,
                    0,
                    0,
                    0,
                    0,
                )
            return

        return self._send_command(
            agent_ids,
            executor,
            "MAGNETOMETER_CALIBRATION",
            retry,
            message_timeout,
            ack_timeout,
        )

    def ground_pressure_calibration(
        self,
        agent_ids: AgentID | list[AgentID] | None = None,
        retry: bool = False,
        message_timeout: float = 2.5,
        ack_timeout: float = 0.5,
    ) -> Future:
        """
        Perform ground pressure calibration on the specified agents.

        If the target agent IDs are not provided, the system will attempt to perform
        ground pressure calibration on all swarm agents.

        :param agent_ids: optional list of target agent IDs, defaults to None
        :type agent_ids: AgentID | list[AgentID] | None, optional
        :param retry: retry ground pressure calibration on an agent on calibration
            failure, defaults to False
        :type retry: bool, optional
        :param message_timeout: maximum amount of time allowed to try ground pressure
            calibration on an agent before a timeout occurs, defaults to 2.5 [s]
        :type message_timeout: float, optional
        :param ack_timeout: maximum amount of time allowed per attempt to verify
            acknowledgement of a ground pressure calibration attempt, defaults to
            0.5 [s]
        :type ack_timeout: float, optional
        :return: future message response, if any
        :rtype: Future
        """

        def executor(agent_id: AgentID) -> None:
            if self._connection.mavlink_connection is not None:
                self._connection.mavlink_connection.mav.command_long_send(
                    agent_id[0],
                    agent_id[1],
                    mavutil.mavlink.MAV_CMD_PREFLIGHT_CALIBRATION,
                    0,
                    0,
                    0,
                    3,
                    0,
                    0,
                    0,
                    0,
                )
            return

        return self._send_command(
            agent_ids,
            executor,
            "GROUND_PRESSURE_CALIBRATION",
            retry,
            message_timeout,
            ack_timeout,
        )

    def airspeed_calibration(
        self,
        agent_ids: AgentID | list[AgentID] | None = None,
        retry: bool = False,
        message_timeout: float = 2.5,
        ack_timeout: float = 0.5,
    ) -> Future:
        """
        Perform airspeed calibration on the specified agents.

        If the target agent IDs are not provided, the system will attempt to perform
        airspeed calibration on all swarm agents.

        :param agent_ids: optional list of target agent IDs, defaults to None
        :type agent_ids: AgentID | list[AgentID] | None, optional
        :param retry: retry airspeed calibration on an agent on calibration failure,
            defaults to False
        :type retry: bool, optional
        :param message_timeout: maximum amount of time allowed to try airspeed
            calibration on an agent before a timeout occurs, defaults to 2.5 [s]
        :type message_timeout: float, optional
        :param ack_timeout: maximum amount of time allowed per attempt to verify
            acknowledgement of a airspeed calibration attempt, defaults to 0.5 [s]
        :type ack_timeout: float, optional
        :return: future message response, if any
        :rtype: Future
        """

        def executor(agent_id: AgentID) -> None:
            if self._connection.mavlink_connection is not None:
                self._connection.mavlink_connection.mav.command_long_send(
                    agent_id[0],
                    agent_id[1],
                    mavutil.mavlink.MAV_CMD_PREFLIGHT_CALIBRATION,
                    0,
                    0,
                    0,
                    0,
                    0,
                    0,
                    2,
                    0,
                )
            return

        return self._send_command(
            agent_ids,
            executor,
            "AIRSPEED_CALIBRATION",
            retry,
            message_timeout,
            ack_timeout,
        )

    def barometer_temperature_calibration(
        self,
        agent_ids: AgentID | list[AgentID] | None = None,
        retry: bool = False,
        message_timeout: float = 2.5,
        ack_timeout: float = 0.5,
    ) -> Future:
        """
        Perform barometer temperature calibration on the specified agents.

        If the target agent IDs are not provided, the system will attempt to perform
        barometer calibration on all swarm agents.

        :param agent_ids: optional list of target agent IDs, defaults to None
        :type agent_ids: AgentID | list[AgentID] | None, optional
        :param retry: retry barometer temperature calibration on an agent on calibration
            failure, defaults to False
        :type retry: bool, optional
        :param message_timeout: maximum amount of time allowed to try barometer
            temperature calibration on an agent before a timeout occurs, defaults to
            2.5 [s]
        :type message_timeout: float, optional
        :param ack_timeout: maximum amount of time allowed per attempt to verify
            acknowledgement of a barometer temperature calibration attempt, defaults to
            0.5 [s]
        :type ack_timeout: float, optional
        :return: future message response, if any
        :rtype: Future
        """

        def executor(agent_id: AgentID) -> None:
            if self._connection.mavlink_connection is not None:
                self._connection.mavlink_connection.mav.command_long_send(
                    agent_id[0],
                    agent_id[1],
                    mavutil.mavlink.MAV_CMD_PREFLIGHT_CALIBRATION,
                    0,
                    0,
                    0,
                    0,
                    0,
                    0,
                    0,
                    3,
                )
            return

        return self._send_command(
            agent_ids,
            executor,
            "BAROMETER_TEMPERATURE_CALIBRATION",
            retry,
            message_timeout,
            ack_timeout,
        )

    def accelerometer_calibration(
        self,
        simple_calibration: bool = True,
        agent_ids: AgentID | list[AgentID] | None = None,
        retry: bool = False,
        message_timeout: float = 2.5,
        ack_timeout: float = 0.5,
    ) -> Future:
        """
        Perform accelerometer calibration on the specified agents.

        If the target agent IDs are not provided, the system will attempt to perform
        accelerometer calibration on all swarm agents.

        :param simple_calibration: perform simple accelerometer calibration, defaults to
            True
        :type simple_calibration: bool, optional
        :param agent_ids: optional list of target agent IDs, defaults to None
        :type agent_ids: AgentID | list[AgentID] | None,
            optional
        :param retry: retry accelerometer calibration on an agent on calibration
            failure, defaults to False
        :type retry: bool, optional
        :param message_timeout: maximum amount of time allowed to try accelerometer
            calibration on an agent before a timeout occurs, defaults to 2.5 [s]
        :type message_timeout: float, optional
        :param ack_timeout: maximum amount of time allowed per attempt to verify
            acknowledgement of a accelerometer calibration attempt, defaults to 0.5 [s]
        :type ack_timeout: float, optional
        :return: future message response, if any
        :rtype: Future
        """

        def executor(agent_id: AgentID) -> None:
            if self._connection.mavlink_connection is not None:
                self._connection.mavlink_connection.mav.command_long_send(
                    agent_id[0],
                    agent_id[1],
                    mavutil.mavlink.MAV_CMD_PREFLIGHT_CALIBRATION,
                    0,
                    0,
                    0,
                    0,
                    0,
                    4 if simple_calibration else 1,
                    0,
                    0,
                )
            return

        return self._send_command(
            agent_ids,
            executor,
            "ACCELEROMETER_CALIBRATION",
            retry,
            message_timeout,
            ack_timeout,
        )

    def send_debug_message(
        self,
        name: str,
        value: int | float,
        agent_ids: AgentID | list[AgentID] | None = None,
        retry: bool = False,
        message_timeout: float = 2.5,
        ack_timeout: float = 0.5,
    ) -> Future:
        """
        Send a debug message to the specified agents.

        If the target agent IDs are not provided, the system will attempt to send the
        debug message to all swarm agents.

        :param name: debug message name
        :type name: str
        :param value: debug message value
        :type value: int | float
        :param agent_ids: optional list of target agent IDs, defaults to None
        :type agent_ids: AgentID | list[AgentID] | None,
            optional
        :param retry: retry sending the debug message to an agent on failure, defaults
            to False
        :type retry: bool, optional
        :param message_timeout: maximum amount of time allowed to try sending the debug
            message to an agent before a timeout occurs, defaults to 2.5 [s]
        :type message_timeout: float, optional
        :param ack_timeout: maximum amount of time allowed per attempt to verify
            acknowledgement of the debug message, defaults to 0.5 [s]
        :type ack_timeout: float, optional
        :return: future message response, if any
        :rtype: Future
        """
        if not isinstance(name, str):
            raise TypeError(f"Invalid name provided. Expected string, got {type(name)}")

        if not isinstance(value, int) and not isinstance(value, float):
            raise TypeError(
                f"Invalid value provided. Expected an int or a float, got {type(value)}"
            )

        def executor(agent_id: AgentID) -> None:
            if self._connection.mavlink_connection is not None:
                # Reset target
                self._connection.mavlink_connection.target_system = agent_id[0]
                self._connection.mavlink_connection.target_component = agent_id[1]

                # Send flight mode
                if isinstance(value, int):
                    self._connection.mavlink_connection.mav.named_value_int_send(
                        int(time.time()), str.encode(name), value
                    )
                else:
                    self._connection.mavlink_connection.mav.named_value_float_send(
                        int(time.time()), str.encode(name), value
                    )

            return

        return self._send_command(
            agent_ids,
            executor,
            "DEBUG",
            retry,
            message_timeout,
            ack_timeout,
        )

    def takeoff(
        self,
        altitude: float,
        latitude: float = 0,
        longitude: float = 0,
        agent_ids: AgentID | list[AgentID] | None = None,
        retry: bool = False,
        message_timeout: float = 2.5,
        ack_timeout: float = 0.5,
    ) -> Future:
        """
        Switch the specified agents into takeoff mode.

        This does NOT perform a full takeoff sequence.

        If the target agent IDs are not provided, the system will attempt to switch all
        swarm agents into takeoff mode.

        State verification is not supported for this command.

        :param altitude: altitude to takeoff to
        :type altitude: float
        :param latitude: latitude to takeoff to, defaults to 0
        :type latitude: float, optional
        :param longitude: longitude to takeoff to, defaults to 0
        :type longitude: float, optional
        :param agent_ids: optional list of target agent IDs, defaults to None
        :type agent_ids: AgentID | list[AgentID] | None, optional
        :param retry: retry switching the agent into takeoff mode on failure, defaults
            to False
        :type retry: bool, optional
        :param message_timeout: maximum amount of time allowed to try switching an
            agent into takeoff mode before a timeout occurs, defaults to 2.5 [s]
        :type message_timeout: float, optional
        :param ack_timeout: maximum amount of time allowed per attempt to verify
            acknowledgement of the takeoff message, defaults to 0.5 [s]
        :type ack_timeout: float, optional
        :return: future message response, if any
        :rtype: Future
        """

        def executor(agent_id: AgentID) -> None:
            if self._connection.mavlink_connection is not None:
                self._connection.mavlink_connection.mav.command_long_send(
                    agent_id[0],
                    agent_id[1],
                    mavutil.mavlink.MAV_CMD_NAV_TAKEOFF,
                    0,
                    0,
                    0,
                    0,
                    0,
                    latitude,
                    longitude,
                    altitude,
                )
            return

        return self._send_command(
            agent_ids,
            executor,
            "TAKEOFF",
            retry,
            message_timeout,
            ack_timeout,
        )

    def takeoff_sequence(
        self,
        altitude: float,
        latitude: float = 0,
        longitude: float = 0,
        agent_ids: AgentID | list[AgentID] | None = None,
        retry: bool = False,
        message_timeout: float = 2.5,
        ack_timeout: float = 0.5,
        verify_state: bool = False,
        verify_state_timeout: float = 1.0,
        stage_delay: float = 3.0,
    ) -> list[Response] | Response:
        """
        Command the desired agents to perform a full takeoff sequence.

        The full takeoff sequence includes the following stages:

        1. Arm the agent
        2. Command takeoff

        Prior to executing this command, ensure that all agents are in the correct
        flight mode. In the case of ArduPilot, this should be GUIDED mode. If a failure
        occurs at stage 1, the system will attempt to command all agents to disarm. If
        a failure occurs at stage 2, the system will attempt to
        command all agents to land.

        This command is a blocking command and does not run asynchronously (i.e., no
        future will be returned). This command is multi-staged as well; therefore, it
        may take a while to complete. Furthermore, there is NO altitude verification to
        ensure that an agent has reached the desired altitude.

        :param altitude: altitude to takeoff to
        :type altitude: float
        :param latitude: latitude to takeoff to, defaults to 0
        :type latitude: float, optional
        :param longitude: longitude to takeoff to, defaults to 0
        :type longitude: float, optional
        :param agent_ids: optional list of target agent IDs, defaults to None
        :type agent_ids: AgentID | list[AgentID] | None, optional
        :param retry: retry performing a stage on stage failure, defaults
            to False
        :type retry: bool, optional
        :param message_timeout: maximum amount of time allowed to try complete a stage
            on an agent before a timeout occurs, defaults to 2.5 [s]
        :type message_timeout: float, optional
        :param ack_timeout: maximum amount of time allowed per attempt to verify
            acknowledgement of a stage, defaults to 0.5 [s]
        :type ack_timeout: float, optional
        :param verify_state: verify that the agents successfully changed flight modes
            and armed; if state verification fails, failure response will be initiaed,
            defaults to False
        :type verify_state: bool, optional
        :param verify_state_timeout: maximum amount of time allowed to verify a state
            change on an agent, defaults to 1.0
        :type verify_state_timeout: float, optional
        :param stage_delay: amount of time to delay between takeoff sequence stages,
            defaults to 3.0
        :type stage_delay: float, optional
        :return: message response; if a failure occurs, the response(s) will be the
            stage's responses (e.g., if any message fails at stage 1, the returned
            value will be the message responses for that particular stage)
        :rtype: list[Response] | Response
        """

        def failure_occured(responses: list[Response] | Response) -> bool:
            """
            Check the responses to determine if a message failure occurred.

            :param responses: message responses
            :type responses: list[Response] | Response
            :return: true if failure occurred, false otherwise
            :rtype: bool
            """
            if isinstance(responses, list):
                return all(not response.result for response in responses)

            return not responses.result

        # Arming stage
        future = self.arm(
            agent_ids=agent_ids,
            retry=retry,
            message_timeout=message_timeout,
            ack_timeout=ack_timeout,
            verify_state=verify_state,
            verify_state_timeout=verify_state_timeout,
        )

        # Wait for the arming stage to complete
        while not future.done():
            pass

        # Attempt to disarm all agents on stage 1 failure
        if failure_occured(future.result()):
            self._logger.warning("Takeoff sequence command failed at stage 1")
            self.disarm(agent_ids=agent_ids, retry=True, verify_state=True)
            return future.result()

        time.sleep(stage_delay)

        # Takeoff stage
        future = self.takeoff(
            altitude,
            latitude=latitude,
            longitude=longitude,
            agent_ids=agent_ids,
            retry=retry,
            message_timeout=message_timeout,
            ack_timeout=ack_timeout,
        )

        # Wait for the takeoff stage to complete
        while not future.done():
            pass

        # Attempt to disarm all agents on stage 2 failure
        if failure_occured(future.result()):
            self._logger.warning("Takeoff sequence command failed at stage 2")
            self.set_mode("LAND", agent_ids=agent_ids, retry=True, verify_state=True)
            return future.result()

        self._logger.info("Successfully completed all stages of the takeoff sequence")

        if agent_ids is None:
            agent_ids = self.__get_expected_agent_ids()

        if isinstance(agent_ids, int):
            responses = Response(agent_ids, "TAKEOFF_SEQUENCE", True, codes.SUCCESS)
        else:
            responses = [
                Response(
                    agent_id,  # type: ignore
                    "TAKEOFF_SEQUENCE",
                    True,
                    codes.SUCCESS,
                )
                for agent_id in agent_ids
            ]

        return responses

    def read_parameter(
        self,
        parameter_id: str,
        agent_ids: AgentID | list[AgentID] | None = None,
        retry: bool = False,
        message_timeout: float = 2.5,
        ack_timeout: float = 0.5,
    ) -> Future:
        """
        Read the parameter value from the desired agents.

        :param parameter_id: ID of the parameter to read
        :type parameter_id: str
        :param agent_ids: optional list of target agent IDs, defaults to None
        :type agent_ids: AgentID | list[AgentID] | None, optional
        :param retry: retry reading the parameter on an agent when parameter read
            fails, defaults to False
        :type retry: bool, optional
        :param message_timeout: maximum amount of time allowed to try reading the value
            of the parameter on an agent before a timeout occurs, defaults to 2.5 [s]
        :type message_timeout: float, optional
        :param ack_timeout: maximum amount of time allowed per attempt to verify
            acknowledgement of the read parameter message, defaults to 0.5 [s]
        :type ack_timeout: float, optional
        :return: future message response, if any
        :rtype: Future
        """

        def executor(agent_id: AgentID) -> None:
            if self._connection.mavlink_connection is not None:
                self._connection.mavlink_connection.mav.param_request_read_send(
                    agent_id[0], agent_id[1], str.encode(parameter_id), -1
                )
            return

        def post_execution_handler(
            agent_id: AgentID,
            result: bool,
            code: tuple[int, str],
            ack_msg: dict | None,
        ) -> None:
            try:
                if ack_msg is not None:
                    read_param = Parameter(
                        ack_msg["param_id"],
                        ack_msg["param_value"],
                        ack_msg["param_type"],
                        ack_msg["param_index"],
                        ack_msg["param_count"],
                    )
            except KeyError:
                self._logger.debug(
                    "Received an invalid acknowledgement message when reading "
                    f"parameter {parameter_id}"
                )
                return

            self._agents[agent_id].last_params_read.append(read_param)
            return

        return self._send_command(
            agent_ids,
            executor,
            "READ_PARAMETER",
            retry,
            message_timeout,
            ack_timeout,
            ack_packet_type="PARAM_VALUE",
            post_execution_handler=post_execution_handler,
        )

    def set_parameter(
        self,
        parameter_id: str,
        parameter_value: Any,
        parameter_type: int = 9,
        agent_ids: AgentID | list[AgentID] | None = None,
        retry: bool = False,
        message_timeout: float = 2.5,
        ack_timeout: float = 0.5,
    ) -> Future:
        """
        Set a parameter on the specified agents.

        If the target agent IDs are not provided, the system will attempt to set the
        specified parameter on all swarm agents.

        :param parameter_id: ID of the parameter to set
        :type parameter_id: str
        :param parameter_value: value to set the parameter to
        :type parameter_value: Any
        :param parameter_type: parameter value type, defaults to 9
        :type parameter_type: int, optional
        :param agent_ids: optional list of target agent IDs, defaults to None
        :type agent_ids: AgentID | list[AgentID] | None, optional
        :param retry: retry setting the parameter on an agent when parameter setting
            fails, defaults to False
        :type retry: bool, optional
        :param message_timeout: maximum amount of time allowed to try setting the value
            of the parameter on an agent before a timeout occurs, defaults to 2.5 [s]
        :type message_timeout: float, optional
        :param ack_timeout: maximum amount of time allowed per attempt to verify
            acknowledgement of the set parameter message, defaults to 0.5 [s]
        :type ack_timeout: float, optional
        :return: future message response, if any
        :rtype: Future
        """

        def executor(agent_id: AgentID) -> None:
            if self._connection.mavlink_connection is not None:
                self._connection.mavlink_connection.mav.param_set_send(
                    agent_id[0],
                    agent_id[1],
                    str.encode(parameter_id),
                    parameter_value,
                    parameter_type,
                )
            return

        return self._send_command(
            agent_ids,
            executor,
            "SET_PARAMETER",
            retry,
            message_timeout,
            ack_timeout,
            ack_packet_type="PARAM_VALUE",
        )

    def get_home_position(
        self,
        agent_ids: AgentID | list[AgentID] | None = None,
        retry: bool = False,
        message_timeout: float = 2.5,
        ack_timeout: float = 0.5,
    ) -> Future:
        """
        Get the current home position of the swarm agents.

        If the target agent IDs are not provided, the system will attempt to get the
        home position of all swarm agents.

        The home position will be updated in the agent's home position property.

        :param agent_ids: optional list of target agent IDs, defaults to None
        :type agent_ids: AgentID | list[AgentID] | None, optional
        :param retry: retry getting the home position of an agent on failure, defaults
            to False
        :type retry: bool, optional
        :param message_timeout: maximum amount of time allowed to try getting the home
            position of an agent before a timeout occurs, defaults to 2.5 [s]
        :type message_timeout: float, optional
        :param ack_timeout: maximum amount of time allowed per attempt to verify
            acknowledgement of the get home position request message, defaults to
            0.5 [s]
        :type ack_timeout: float, optional
        :return: future message response, if any
        :rtype: Future
        """

        def executor(agent_id: AgentID) -> None:
            if self._connection.mavlink_connection is not None:
                self._connection.mavlink_connection.mav.command_long_send(
                    agent_id[0],
                    agent_id[1],
                    mavutil.mavlink.MAV_CMD_GET_HOME_POSITION,
                    0,
                    0,
                    0,
                    0,
                    0,
                    0,
                    0,
                    0,
                )
            return

        return self._send_command(
            agent_ids,
            executor,
            "GET_HOME_POSITION",
            retry,
            message_timeout,
            ack_timeout,
        )

    def set_home_position(
        self,
        use_current_position: bool = True,
        latitude: float = 0,
        longitude: float = 0,
        altitude: float = 0,
        agent_ids: AgentID | list[AgentID] | None = None,
        retry: bool = False,
        message_timeout: float = 2.5,
        ack_timeout: float = 0.5,
        verify_state: bool = False,
        lat_lon_deviation_tolerance: float = 0.001,
        altitude_deviation_tolerance: float = 1.0,
        verify_state_timeout: float = 1.0,
    ) -> Future:
        """
        Set the home position of the swarm agents.

        If the target agent IDs are not provided, the system will attempt to set the
        home position of all swarm agents.

        :param use_current_position: use the current position of an agent as its home
            position, defaults to True
        :type use_current_position: bool, optional
        :param latitude: latitude of the home position, defaults to 0
        :type latitude: float, optional
        :param longitude: longitude of the home position, defaults to 0
        :type longitude: float, optional
        :param altitude: altitude of the home position, defaults to 0
        :type altitude: float, optional
        :param agent_ids: optional list of target agent IDs, defaults to None
        :type agent_ids: AgentID | list[AgentID] | None, optional
        :param retry: retry setting the home position of an agent on failure, defaults
            to False
        :type retry: bool, optional
        :param message_timeout: maximum amount of time allowed to try setting the home
            position of an agent before a timeout occurs, defaults to 2.5 [s]
        :type message_timeout: float, optional
        :param ack_timeout: maximum amount of time allowed per attempt to verify
            acknowledgement of the set home position request message, defaults to
            0.5 [s]
        :type ack_timeout: float, optional
        :param verify_state: flag indicating whether or not the system should attempt
            to verify that the agent's home position was properly set, defaults to False
        :type verify_state: bool, optional

        :param lat_lon_deviation_tolerance: maximum lat/lon deviation allowed when
            verifying that an agent's home position was set to its current position,
            defaults to 0.001
        :type lat_lon_deviation_tolerance: float, optional
        :param altitude_deviation_tolerance: maximum altitude deviation allowed when
            verifying that an agent's home position was set to its current position,
            defaults to 1.0
        :type altitude_deviation_tolerance: float, optional
        :param verify_state_timeout: maximum amount of time allowed per attempt to
            verify that an agent's home position has been set properly, defaults to
            1.0 [s]
        :type verify_state_timeout: float, optional
        :return: future message response, if any
        :rtype: Future
        """

        def executor(agent_id: AgentID) -> None:
            if self._connection.mavlink_connection is not None:
                self._connection.mavlink_connection.mav.command_long_send(
                    agent_id[0],
                    agent_id[1],
                    mavutil.mavlink.MAV_CMD_DO_SET_HOME,
                    0,
                    1 if use_current_position else 0,
                    0,
                    0,
                    0,
                    0 if use_current_position else latitude,
                    0 if use_current_position else longitude,
                    0 if use_current_position else altitude,
                )
            return

        if use_current_position:

            def verify_state_changed(agent_id: AgentID):
                ack = True
                start_time = time.time()

                current_location = self._agents[agent_id].location

                while (
                    not math.isclose(
                        current_location.latitude,
                        self._agents[agent_id].home_position.latitude,
                        abs_tol=lat_lon_deviation_tolerance,
                    )
                    or not math.isclose(
                        current_location.latitude,
                        self._agents[agent_id].home_position.latitude,
                        abs_tol=lat_lon_deviation_tolerance,
                    )
                    or not math.isclose(
                        current_location.altitude,
                        self._agents[agent_id].home_position.altitude,
                        abs_tol=altitude_deviation_tolerance,
                    )
                ):
                    if self.__send_message_mutex.acquire(timeout=0.1):
                        try:
                            if self._connection.mavlink_connection is not None:
                                self._connection.mavlink_connection.mav.command_long_send(  # noqa
                                    agent_id[0],
                                    agent_id[1],
                                    mavutil.mavlink.MAV_CMD_GET_HOME_POSITION,
                                    0,
                                    0,
                                    0,
                                    0,
                                    0,
                                    0,
                                    0,
                                    0,
                                )
                        except Exception:
                            self._logger.debug(
                                "An error occurred while verifying state change in the "
                                "set home position command"
                            )
                        finally:
                            self.__send_message_mutex.release()

                    if time.time() - start_time >= verify_state_timeout:
                        ack = False
                        break

                return ack

        else:

            def verify_state_changed(agent_id: AgentID):
                ack = True
                start_time = time.time()

                while (
                    self._agents[agent_id].home_position.latitude != latitude
                    and self._agents[agent_id].home_position.longitude != longitude
                    and self._agents[agent_id].home_position.altitude != altitude
                ):
                    if self.__send_message_mutex.acquire(timeout=0.1):
                        try:
                            if self._connection.mavlink_connection is not None:
                                self._connection.mavlink_connection.mav.command_long_send(  # noqa
                                    agent_id[0],
                                    agent_id[1],
                                    mavutil.mavlink.MAV_CMD_GET_HOME_POSITION,
                                    0,
                                    0,
                                    0,
                                    0,
                                    0,
                                    0,
                                    0,
                                    0,
                                )
                        except Exception:
                            self._logger.debug(
                                "An error occurred while verifying state change in the "
                                "set home position command"
                            )
                        finally:
                            self.__send_message_mutex.release()

                    if time.time() - start_time >= verify_state_timeout:
                        ack = False
                        break

                return ack

        return self._send_command(
            agent_ids,
            executor,
            "SET_HOME_POSITION",
            retry,
            message_timeout,
            ack_timeout,
            state_verifier=verify_state_changed if verify_state else None,
        )

    def goto(
        self,
        latitude: float = 0,
        longitude: float = 0,
        altitude: float = 0,
        hold: float = 0,
<<<<<<< HEAD
        agent_ids: Union[AgentID, list[AgentID]] | None = None,
=======
        accept_radius: float = 0,
        pass_radius: float = 0,
        yaw: float = 0,
        agent_ids: AgentID | list[AgentID] | None = None,
>>>>>>> 52a618f1
        retry: bool = False,
        message_timeout: float = 2.5,
        ack_timeout: float = 0.5,
    ) -> Future:
        """
        Command the agents to go to the desired location.

        Use this cautiously. If multiple agents fly to the same location, there may be
        a collision at this location.

        :param latitude: target latitude, defaults to 0
        :type latitude: float, optional
        :param longitude: target longitude, defaults to 0
        :type longitude: float, optional
        :param altitude: target altitude, defaults to 0
        :type altitude: float, optional
        :param hold: time to stay at waypoint for rotary wing (ignored by fixed wing),
            defaults to 0
        :type hold: float, optional
        :param agent_ids: optional list of target agent IDs, defaults to None
        :type agent_ids: AgentID | list[AgentID] | None, optional
        :param retry: retry commanding the desired agents to go to the desired location
            on acknowledgement failure, defaults to False
        :type retry: bool, optional
        :param message_timeout: maximum amount of time allowed to try commanding an
            agent to fly to the specified location before a timeout occurs, defaults to
            2.5 [s]
        :type message_timeout: float, optional
        :param ack_timeout: maximum amount of time allowed per attempt to verify
            acknowledgement of the goto message, defaults to 0.5 [s]
        :type ack_timeout: float, optional
        :return: future message response, if any
        :rtype: Future
        """
        if agent_ids is None or len(agent_ids) > 1:
            self._logger.warning(
                "More than one agent has received a command to fly to the same "
                "location. This may result in a collision."
            )

        def executor(agent_id: AgentID) -> None:
            if self._connection.mavlink_connection is not None:
                self._connection.mavlink_connection.mav.mission_item_send(
                    agent_id[0],
                    agent_id[1],
                    0,
                    mavutil.mavlink.MAV_FRAME_GLOBAL_RELATIVE_ALT,
                    mavutil.mavlink.MAV_CMD_NAV_WAYPOINT,
                    2,
                    0,
                    hold,
                    0,
                    0,
                    0,
                    latitude,
                    longitude,
                    altitude,
                )
            return

        return self._send_command(
            agent_ids,
            executor,
            "GOTO",
            retry,
            message_timeout,
            ack_timeout,
        )

    def get_agent_by_id(self, agent_id: AgentID) -> Agent | None:
        """
        Get the agent with the specified ID (system ID, component ID).

        :param agent_id: (system ID, component ID)
        :type agent_id: AgentID
        :return: agent, if found
        :rtype: Agent | None
        """
        if agent_id in self._agents:
            return self._agents[agent_id]

        return None

    def add_custom_message_handler(
        self, message: str, callback: MessageHandler
    ) -> None:
        """
        Add a custom message handler for the specified message.

        :param message: message type to call the handler on
        :type message: str
        :param callback: function to call when the message is received
        :type callback: MessageHandler
        """
        self.__message_receivers.add_message_handler(message, callback)

        return

    def __get_expected_agent_ids(self) -> list[AgentID]:
        """
        Get the expected agent IDs in the swarm.

        This is used when the target agents aren't provided and the system needs
        to guess which agents to send the command to.

        :return: filtered agent IDs
        :rtype: list[AgentID]
        """
        # Get the agents that aren't the connection and have a component ID of 1
        # (typically used by the flight controllers)
        def filter_fn(agent: Agent):
            if self._connection.mavlink_connection is not None:
                if (
                    agent.system_id != self._connection.mavlink_connection.source_system
                    and agent.component_id
                    != self._connection.mavlink_connection.source_component
                    and agent.component_id == 1
                ):
                    return True

            return False

        return [
            (agent.system_id, agent.component_id)
            for agent in filter(filter_fn, self.agents)
        ]

    def _send_command(
        self,
        agent_ids: AgentID | list[AgentID] | None,
        executor: CommandExecutor,
        command_type: str,
        retry: bool,
        message_timeout: float,
        ack_timeout: float,
        ack_packet_type: str = "COMMAND_ACK",
        state_verifier: StateVerifier | None = None,
        post_execution_handler: PostExecutionHandler | None = None,
    ) -> Future:
        """
        Send a command to the desired agents.

        :param agent_ids: agents to send the command to
        :type agent_ids: AgentID | list[AgentID] | None
        :param executor: function used to execute the command
        :type executor: CommandExecutor
        :param command_type: type of command being executed; used for debugging
        :type command_type: str
        :param retry: retry sending the command on failure
        :type retry: bool
        :param message_timeout: maximum amount of time allowed to try sending the
            command to an agent before a timeout occurs, defaults to 2.5 [s]
        :type message_timeout: float, optional
        :param ack_timeout: maximum amount of time allowed per attempt to verify
            acknowledgement of a command, defaults to 0.5 [s]
        :type ack_timeout: float, optional
        :param ack_packet_type: packet used to indicate message acknowledgment, defaults
            to "COMMAND_ACK"
        :type ack_packet_type: str, optional
        :param state_verifier: function called to verify that the command resulted in
            the desired changes on an agent, defaults to None
        :type state_verifier: StateVerifier | None, optional
        :param post_execution_handler: function called after successful execution, can
            be used to perform post-processing or handle the acknowledgment message,
            defaults to None
        :type post_execution_handler: PostExecutionHandler | None, optional
        :raises RuntimeError: Attempted to send a message without an active MAVLink
            connection
        :return: future message response, if any
        :rtype: Future
        """
        if not self._connection.connected:
            raise RuntimeError(
                "Attempted to send a message without an active MAVLink connection."
            )

        if agent_ids is None:
            agent_ids = self.__get_expected_agent_ids()

        if self._connection.connected:
            if isinstance(agent_ids, list):
                future = self.__send_message_thread_pool_executor.submit(
                    self.__send_command_list_handler,
                    agent_ids,
                    executor,
                    command_type,
                    retry,
                    ack_packet_type,
                    message_timeout,
                    ack_timeout,
                    state_verifier,
                    post_execution_handler,
                )
            else:
                future = self.__send_message_thread_pool_executor.submit(
                    self.__send_command_handler,  # type: ignore
                    agent_ids,
                    executor,
                    command_type,
                    retry,
                    ack_packet_type,
                    message_timeout,
                    ack_timeout,
                    state_verifier,
                    post_execution_handler,
                )

        return future

    def __send_command_list_handler(
        self,
        agent_ids: list[AgentID],
        executor: CommandExecutor,
        command_type: str,
        retry: bool,
        ack_packet_type: str,
        message_timeout: float,
        ack_timeout: float,
        state_verifier: StateVerifier | None,
        post_execution_handler: PostExecutionHandler | None,
    ) -> list[Response]:
        """
        Handle sending a list of commands.

        :param agent_ids: agents to send the command to
        :type agent_ids: list[AgentID]
        :param executor: function used to execute the command
        :type executor: CommandExecutor
        :param command_type: type of command being executed; used for debugging
        :type command_type: str
        :param retry: retry sending the command on failure
        :type retry: bool
        :param message_timeout: maximum amount of time allowed to try sending the
            command to an agent before a timeout occurs
        :type message_timeout: float
        :param ack_timeout: maximum amount of time allowed per attempt to verify
            acknowledgement of a command
        :type ack_timeout: float
        :param ack_packet_type: packet used to indicate message acknowledgment
        :type ack_packet_type: str
        :param state_verifier: function called to verify that the command resulted in
            the desired changes on an agent
        :type state_verifier: StateVerifier | None
        :param post_execution_handler: function called after successful execution, can
            be used to perform post-processing or handle the acknowledgment message
        :type post_execution_handler: PostExecutionHandler | None
        :return: response of each message sent
        :rtype: list[Response]
        """
        responses: list[Response] = []

        for agent_id in agent_ids:
            responses.append(
                self.__send_command_handler(
                    agent_id,
                    executor,
                    command_type,
                    retry,
                    ack_packet_type,
                    message_timeout,
                    ack_timeout,
                    state_verifier,
                    post_execution_handler,
                )
            )

        return responses

    def __send_command_handler(
        self,
        agent_id: AgentID,
        executor: CommandExecutor,
        command_type: str,
        retry: bool,
        ack_packet_type: str,
        message_timeout: float,
        ack_timeout: float,
        state_verifier: StateVerifier | None,
        post_execution_handler: PostExecutionHandler | None,
    ) -> Response:
        """
        Handle sending a single command.

        :param agent_id: agent to send the command to
        :type agent_id: AgentID
        :param executor: function used to execute the command
        :type executor: CommandExecutor
        :param command_type: type of command being executed; used for debugging
        :type command_type: str
        :param retry: retry sending the command on failure
        :type retry: bool
        :param message_timeout: maximum amount of time allowed to try sending the
            command to an agent before a timeout occurs
        :type message_timeout: float
        :param ack_timeout: maximum amount of time allowed per attempt to verify
            acknowledgement of a command
        :type ack_timeout: float
        :param ack_packet_type: packet used to indicate message acknowledgment
        :type ack_packet_type: str
        :param state_verifier: function called to verify that the command resulted in
            the desired changes on an agent
        :type state_verifier: StateVerifier | None
        :param post_execution_handler: function called after successful execution, can
            be used to perform post-processing or handle the acknowledgment message
        :type post_execution_handler: PostExecutionHandler | None
        :return: message response
        :rtype: Response
        """
        # Determine whether the agent has been recognized
        if agent_id not in self._agents:
            self._logger.info(
                "The current set of registered agents does not include Agent "
                f"({agent_id[0]}, {agent_id[1]}). The provided message will "
                "still be sent; however, the system may not be able to confirm "
                "reception of the message."
            )

        try:
            # Execute the command
            if self.__send_message_mutex.acquire(timeout=0.1):
                try:
                    executor(agent_id)
                except Exception:
                    self._logger.debug(
                        "An error occurred while executing a command", exc_info=True
                    )
                finally:
                    self.__send_message_mutex.release()

            # Get the result of the message and retry if desired
            result, code, ack_msg = self.__get_message_result(
                agent_id,
                executor,
                retry,
                ack_packet_type=ack_packet_type,
                state_verifier=state_verifier,
                message_timeout=message_timeout,
                ack_timeout=ack_timeout,
            )

        except Exception:
            self._logger.exception(
                f"Exception occurred while sending message: {command_type}",
                exc_info=True,
            )
            return Response(
                agent_id,
                command_type,
                False,
                codes.EXCEPTION,
            )

        # Run the post-execution handler
        if result and post_execution_handler is not None:
            post_execution_handler(agent_id, result, code, ack_msg)

        return Response(
            agent_id,
            command_type,
            result,
            code,
        )

    def __get_message_result(
        self,
        agent_id: AgentID,
        executor: CommandExecutor,
        retry: bool,
        ack_packet_type: str,
        state_verifier: StateVerifier | None,
        message_timeout: float,
        ack_timeout: float,
    ) -> tuple[bool, MessageCode, dict | None]:
        """
        Get the result of the command.

        Attempt to acknowledge the message and verify the state of an agent if a state
        verifier is provided. If the retry flag has been set, retry sending the message.

        :param agent_id: agent to send the command to
        :type agent_id: AgentID
        :param executor: function used to execute the command
        :type executor: CommandExecutor
        :param retry: retry sending the command on failure
        :type retry: bool
        :param ack_packet_type: packet used to indicate message acknowledgment, defaults
            to "COMMAND_ACK"
        :type ack_packet_type: str, optional
        :param state_verifier: function called to verify that the command resulted in
            the desired changes on an agent, defaults to None
        :type state_verifier: StateVerifier | None, optional
        :param message_timeout: maximum amount of time allowed to try sending the
            command to an agent before a timeout occurs, defaults to 2.5 [s]
        :type message_timeout: float, optional
        :param ack_timeout: maximum amount of time allowed per attempt to verify
            acknowledgement of a command, defaults to 0.5 [s]
        :type ack_timeout: float, optional
        :return: message send was successful, message response code, acknowledgement
            message received
        :rtype: Tuple[bool, MessageCode, dict | None]
        """
        ack = False
        code = codes.ACK_FAILURE

        ack, ack_msg = self.__ack_message(ack_packet_type, timeout=ack_timeout)

        if ack:
            code = codes.SUCCESS

            if (
                agent_id[0],
                agent_id[1],
            ) in self._agents and state_verifier is not None:
                ack = state_verifier(agent_id)

                if not ack:
                    code = codes.STATE_VALIDATION_FAILURE

        else:
            code = codes.ACK_FAILURE

        if retry and not ack:
            start_time = time.time()

            while time.time() - start_time <= message_timeout:
                if self.__send_message_mutex.acquire(timeout=0.1):
                    try:
                        executor(agent_id)
                    except Exception:
                        self._logger.debug(
                            "An error occurred while executing a command", exc_info=True
                        )
                    finally:
                        self.__send_message_mutex.release()

                ack, code, ack_msg = self.__get_message_result(
                    agent_id,
                    executor,
                    False,
                    ack_packet_type=ack_packet_type,
                    state_verifier=state_verifier,
                    message_timeout=message_timeout,
                    ack_timeout=ack_timeout,
                )

                if ack:
                    break

        return ack, code, ack_msg

    def __ack_message(
        self, packet_type: str, timeout: float = 0.5
    ) -> tuple[bool, dict | None]:
        """
        Ensure that a distributed message is acknowledged.

        :param packet_type: The type of message that should be acknowledged
        :type packet_type: str
        :param timeout: The acceptable time period before the acknowledgement is
            considered timed out, defaults to 1.0
        :type timeout: float, optional
        :return: acknowledgement success, message received indicating success (if any)
        :rtype: Tuple[bool, Any]
        """
        # Flag indicating whether the message was acknowledged
        ack_success = False

        # Message received converted to a dictionary
        message = None

        # Start acknowledgement timer
        start_t = time.time()

        while time.time() - start_t < timeout:
            if self.__read_message_mutex.acquire(timeout=0.1):
                try:
                    if self._connection.mavlink_connection is not None:
                        message = self._connection.mavlink_connection.recv_match(
                            type=packet_type, blocking=False
                        )
                except Exception:
                    self._logger.debug(
                        "An exception was raised while attempting to acknowledge a "
                        "message.",
                        exc_info=True,
                    )
                finally:
                    self.__read_message_mutex.release()
            else:
                continue

            if message is not None:
                message = message.to_dict()

                if message["mavpackettype"] == packet_type:
                    ack_success = True
                    break

        return ack_success, message

    def __update_agent_timeout_states(self) -> None:
        """Update the timeout status of each agent in the network."""
        for agent in self._agents.values():
            if agent.last_heartbeat.value is not None:
                agent.timeout.value = (
                    monotonic.monotonic() - agent.last_heartbeat.value
                ) >= agent.timeout_period.value

        return

    def __receive_message(self) -> None:
        """Handle incoming messages and distribute them to their respective handlers."""
        while (
            self._connection.connected
            and self._connection.mavlink_connection is not None
        ):
            self.__update_agent_timeout_states()

            message = None

            # Attempt to read the message
            # Note that a timeout has been integrated. Consequently not ALL messages
            # may be received from an agent
            if self.__read_message_mutex.acquire(timeout=0.1):
                try:
                    message = self._connection.mavlink_connection.recv_msg()
                except Exception:
                    self._logger.debug(
                        "An error occurred on MAVLink message reception", exc_info=True
                    )
                    self._logger.debug(
                        "This exception may be raised if a message is being processed "
                        "and a disconnect is attempted"
                    )
                finally:
                    self.__read_message_mutex.release()

            # Continue if the message read was not read properly
            if message is None:
                continue

            # Log the message to the logfile
            if self.__file_logger is not None and message.get_type() != "BAD_DATA":
                self.__file_logger(
                    int(time.time() * 1.0e6),
                    message.get_srcSystem(),
                    message.get_srcComponent(),
                    message.get_type(),
                    message.to_dict(),
                )

            # Execute the respective message handler(s)
            if message.get_type() in self.__message_receivers.receivers:
                for function in self.__message_receivers.receivers[message.get_type()]:
                    with self.__access_agents_mutex:
                        try:
                            function(message, self._agents)
                        except Exception:
                            self._logger.exception(
                                "Exception in message handler for "
                                f"{message.get_type()}",
                                exc_info=True,
                            )

        return

    def __send_heartbeat(self) -> None:
        """Send a GCS heartbeat to the network."""
        HEARTBEAT_FREQ = 1  # Hz

        last_send = time.time()

        while (
            self._connection.connected
            and self._connection.mavlink_connection is not None
        ):
            # Sleep until it's time to resend the message
            if time.time() - last_send < 1 / HEARTBEAT_FREQ:
                time.sleep(1 / HEARTBEAT_FREQ - (time.time() - last_send))

            if self.__send_message_mutex.acquire(timeout=0.1):
                try:
                    self._connection.mavlink_connection.mav.heartbeat_send(
                        mavutil.mavlink.MAV_TYPE_GCS,
                        mavutil.mavlink.MAV_AUTOPILOT_INVALID,
                        0,
                        0,
                        0,
                    )
                    last_send = time.time()
                except Exception:
                    self._logger.debug(
                        "An error occurred when sending a MAVLink heartbeat",
                        exc_info=True,
                    )
                finally:
                    self.__send_message_mutex.release()

        return

    def __request_ping_measurement(self) -> None:
        """Send a TIMESYNC to signal ping measurement."""
        TIMESYNC_FREQ = 0.5  # Hz

        last_send = time.time()

        while (
            self._connection.connected
            and self._connection.mavlink_connection is not None
        ):
            # Sleep until it's time to resend the message
            if time.time() - last_send < 1 / TIMESYNC_FREQ:
                time.sleep(1 / TIMESYNC_FREQ - (time.time() - last_send))

            if self.__send_message_mutex.acquire(timeout=0.1):
                try:
                    # Construct ts1
                    # We use the top 10 bytes for the timestamp and the bottom 6
                    # for the source system and source component stamps
                    sys_time = str(int(time.time() * 1e6))[:10]
                    src_sys = str(
                        self._connection.mavlink_connection.source_system
                    ).zfill(3)
                    src_comp = str(
                        self._connection.mavlink_connection.source_component
                    ).zfill(3)
                    ts1 = int(f"{sys_time}{src_sys}{src_comp}")

                    self._connection.mavlink_connection.mav.timesync_send(0, ts1)
                    last_send = time.time()
                except Exception:
                    self._logger.debug(
                        "An error occurred when sending a timesync request to the "
                        "swarm agents",
                        exc_info=True,
                    )
                finally:
                    self.__send_message_mutex.release()

        return

    def __request_system_time(self, operation: str, key: AgentID, value: Agent) -> None:
        """
        Request the system time from the agent at the desired rate.

        :param operation: _description_
        :type operation: str
        :param agent_id: _description_
        :type agent_id: AgentID
        :param agent: _description_
        :type agent: Agent
        """
        REQUEST_FREQ = 0.5  # Hz

        if operation == "set" and self._connection.mavlink_connection is not None:
            # Request that the agent broadcast its system time at the target interval
            # Note that we request that it broadcast to reduce reduncancy in the
            # case where multiple agents create a request for this message

            def executor(agent_id: AgentID) -> None:
                if self._connection.mavlink_connection is not None:
                    self._connection.mavlink_connection.mav.command_long_send(
                        agent_id[0],
                        agent_id[1],
                        mavutil.mavlink.MAV_CMD_SET_MESSAGE_INTERVAL,
                        0,
                        mavutil.mavlink.MAVLINK_MSG_ID_SYSTEM_TIME,
                        1e6 / REQUEST_FREQ,
                        0,
                        0,
                        0,
                        0,
                        2,
                    )
                return

            future = self._send_command(
                key,
                executor,
                "SET_MESSAGE_INTERVAL",
                True,
                2.5,
                0.5,
            )

            while not future.done():
                pass

            response = future.result()

            if not response.result:
                self._logger.warning(
                    "Unable to set the message interval of the SYSTEM_TIME message on "
                    f"agent {response.target_agent_id}. This warning can be safely "
                    "ignored if the target ID is not an actual agent in the swarm or "
                    "if state estimation is not required."
                )
        return

    def __measure_ping(self, message: Any, agents: dict[AgentID, Agent]) -> None:
        """
        Measure the message latency between the source and the agent.

        This has been implemented externally to the receivers because of its dependence
        on the MavSwarm ID.

        :param message: Incoming MAVLink message
        :type message: Any
        :param agents: agents in the swarm
        :type agents: dict[AgentID, Agent]
        """
        receive_time = time.time()

        try:
            if (
                self._connection.mavlink_connection is not None
                and int(str(message.ts1)[-6:-3])
                == self._connection.mavlink_connection.source_system
                and int(str(message.ts1)[-2:])
                == self._connection.mavlink_connection.source_component
            ):
                agent_id = (message.get_srcSystem(), message.get_srcComponent())

                ping = int((receive_time - float(str(message.ts1)[:-6])) * 1000)
                agents[agent_id].ping.value = ping

                # Log the ping to the log file
                if self.__file_logger is not None:
                    self.__file_logger(
                        int(time.time() * 1.0e6),
                        message.get_srcSystem(),
                        message.get_srcComponent(),
                        "PING",
                        {"ping": ping},
                    )
        except Exception:
            self._logger.debug(
                "An error occurred while attempting to handle the time sync message"
            )

        return

    def __sync_clocks(self, message: Any, agents: dict[AgentID, Agent]) -> None:
        """
        Measure the offset between the agent and source clocks.

        This has been implemented externally from the message receivers because of its
        dependence on the time since boot.

        :param message: Incoming MAVLink message
        :type message: Any
        :param agents: agents in the swarm
        :type agents: dict[AgentID, Agent]
        """
        agent_id = (message.get_srcSystem(), message.get_srcComponent())

        if self.time_since_boot is not None and agent_id in agents:
            # We make the assumption that the latency is equivalent in both directions
            agents[agent_id].update_clock_offset(
                message.time_boot_ms
                - int(agents[agent_id].ping.value / 2)
                - self.time_since_boot
            )

        return<|MERGE_RESOLUTION|>--- conflicted
+++ resolved
@@ -1717,14 +1717,7 @@
         longitude: float = 0,
         altitude: float = 0,
         hold: float = 0,
-<<<<<<< HEAD
-        agent_ids: Union[AgentID, list[AgentID]] | None = None,
-=======
-        accept_radius: float = 0,
-        pass_radius: float = 0,
-        yaw: float = 0,
         agent_ids: AgentID | list[AgentID] | None = None,
->>>>>>> 52a618f1
         retry: bool = False,
         message_timeout: float = 2.5,
         ack_timeout: float = 0.5,
