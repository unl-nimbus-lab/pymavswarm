# pymavswarm is an interface for swarm control and interaction
# Copyright (C) 2022  Evan Palmer

# This program is free software: you can redistribute it and/or modify
# it under the terms of the GNU General Public License as published by
# the Free Software Foundation, either version 3 of the License, or
# (at your option) any later version.

# This program is distributed in the hope that it will be useful,
# but WITHOUT ANY WARRANTY; without even the implied warranty of
# MERCHANTABILITY or FITNESS FOR A PARTICULAR PURPOSE.  See the
# GNU General Public License for more details.

# You should have received a copy of the GNU General Public License
# along with this program.  If not, see <https://www.gnu.org/licenses/>.

from __future__ import annotations

import atexit
import logging
import math
import threading
import time
from concurrent.futures import Future, ThreadPoolExecutor
from typing import Any

import monotonic
import yaml  # type: ignore
from pymavlink import mavutil

from pymavswarm import Connection
from pymavswarm.agent import Agent
from pymavswarm.handlers import MessageReceivers
from pymavswarm.message import codes
from pymavswarm.message.response import Response
from pymavswarm.safety import HyperRectangle, Interval, SafetyChecker
from pymavswarm.state import Parameter
from pymavswarm.types import (
    AgentID,
    CommandExecutor,
    MessageCode,
    MessageHandler,
    PostExecutionHandler,
    StateVerifier,
)
from pymavswarm.utils import Event, FileLogger, NotifierDict, init_logger


class MavSwarm:
    """
    User-facing pymavswarm interface.

    Provides an interface for controlling robot swarms, obtaining swarm state, and
    configuring agents.
    """

    # Collision response constants
    COLLISION_RESPONSE_NONE = 0
    COLLISION_RESPONSE_LAND = 1
    COLLISION_RESPONSE_RTL = 2
    COLLISION_RESPONSE_LOITER = 3
    COLLISION_RESPONSE_FORCE_DISARM = 4

    def __init__(
        self,
        max_workers: int = 5,
        log_level: int = logging.INFO,
        log_to_file: bool = False,
        log_filename: str | None = None,
    ) -> None:
        """
        Construct MavSwarm interface.

        :param max_workers: maximum number of workers available in the thread pool used
            to send messages, defaults to 5
        :type: max_workers: int, optional
        :param log_level: log level of the system, defaults to logging.INFO
        :type log_level: int, optional
        :param log_to_file: flag indicating whether to log the results to a file,
            defaults to False
        :type log_to_file: bool, optional
        :param log_filename: name of the file to log messages to, defaults to None
        :type log_filename: str | None, optional
        """
        super().__init__()

        self._logger = init_logger(__name__, log_level=log_level)
        self.__agent_list_changed = Event()
        self._agents = NotifierDict(self.__agent_list_changed)

        # Register a listener to update the system time publish rate
        self.__agent_list_changed.add_listener(self.__request_system_time)

        self._connection = Connection(log_level=log_level)
        self.__message_receivers = MessageReceivers(log_level=log_level)

        # Add callbacks to handle clock synchronization
        # These callbacks are implemented here, rather than in the handlers, because
        # of their one-off dependence on single properties
        self.__message_receivers.add_message_handler("TIMESYNC", self.__measure_ping)
        self.__message_receivers.add_message_handler("SYSTEM_TIME", self.__sync_clocks)

        self.__file_logger: FileLogger | None = None
        self.__boot_time: float | None = None

        if log_to_file:
            self.__file_logger = FileLogger(log_filename)

        # Mutexes
        self.__access_agents_mutex = threading.Lock()
        self.__send_message_mutex = threading.Lock()
        self.__read_message_mutex = threading.Lock()

        # Threads
        self.__incoming_message_thread = threading.Thread(target=self.__receive_message)
        self.__incoming_message_thread.setDaemon(True)
        self.__heartbeat_thread = threading.Thread(target=self.__send_heartbeat)
        self.__heartbeat_thread.setDaemon(True)
        self.__ping_thread = threading.Thread(target=self.__request_ping_measurement)
        self.__ping_thread.setDaemon(True)

        # Thread pool for sending messages
        self.__send_message_thread_pool_executor = ThreadPoolExecutor(
            max_workers=max_workers
        )

        # Register the exit callback
        atexit.register(self.disconnect)

        return

    @property
    def agents(self) -> list[Agent]:
        """
        List of agents in the swarm.

        :return: swarm agents
        :rtype: list[Agent]
        """
        return [*self._agents.values()]

    @property
    def agent_ids(self) -> list[AgentID]:
        """
        List of agent IDs in the swarm.

        :return: list of agent IDs
        :rtype: list[AgentID]
        """
        return [*self._agents]

    @property
    def agent_list_changed(self) -> Event:
        """
        Event signaling that the list of agents in the swarm has changed.

        :return: event
        :rtype: Event
        """
        return self.__agent_list_changed

    @property
    def connected(self) -> bool:
        """
        Flag indicating whether there is an active MAVLink connection.

        :return: flag
        :rtype: bool
        """
        return self._connection.connected

    @property
    def supported_modes(self) -> dict[str, int] | None:
        """
        List of supported flight modes.

        :return: supported flight modes
        :rtype: dict[str, int]
        """
        if self._connection.mavlink_connection is not None:
            return self._connection.mavlink_connection.mode_mapping()

        return None

    @property
    def time_since_boot(self) -> int | None:
        """
        Time since the connection was established.

        :return: time since connection was established.
        :rtype: int | None
        """
        time_since_boot = None

        if self.__boot_time is not None:
            time_since_boot = int((time.time() - self.__boot_time) * 1e3)

        return time_since_boot

    def connect(
        self,
        port: str,
        baudrate: int | None = None,
        source_system: int = 255,
        source_component: int = 0,
        connection_attempt_timeout: float = 2.0,
    ) -> bool:
        """
        Connect to the network.

        Attempt to establish a MAVLink connection using the provided configurations.

        :param port: port over which a connection should be established
        :type port: str
        :param baud: baudrate that a connection should be established with
        :type baud: int
        :param source_system: system ID of the connection, defaults to 255
        :type source_system: int, optional
        :param source_component: component ID of the connection, defaults to 0
        :type source_component: int, optional
        :param connection_attempt_timeout: maximum amount of time allowed to attempt
            to establish a connection, defaults to 2.0 [s]
        :type connection_attempt_timeout: float, optional
        :return: whether or not the connection attempt was successful
        :rtype: bool
        """
        self._logger.debug(
            f"Attempting to establish a new MAVLink connection over port {port} with "
            f"baudrate {baudrate}"
        )

        if not self._connection.connect(
            port,
            baudrate if baudrate is not None else 115200,
            source_system,
            source_component,
            connection_attempt_timeout,
        ):
            return False

        # Set the boot time
        self.__boot_time = time.time()

        # Start threads
        self.__incoming_message_thread.start()
        self.__heartbeat_thread.start()
        self.__ping_thread.start()

        return True

    def disconnect(self) -> None:
        """Disconnect from the MAVLink network and shutdown all services."""
        self._logger.debug("Disconnecting the MAVLink connection")

        # Shutdown the thread pool executor
        self.__send_message_thread_pool_executor.shutdown()

        # Disconnect the MAVLink connection
        self._connection.disconnect()

        if (
            self.__incoming_message_thread is not None
            and self.__incoming_message_thread.is_alive()
        ):
            self.__incoming_message_thread.join()

        if self.__heartbeat_thread is not None and self.__heartbeat_thread.is_alive():
            self.__heartbeat_thread.join()

        if self.__ping_thread is not None and self.__ping_thread.is_alive():
            self.__ping_thread.join()

        # Clear the agents list
        self._agents.clear()
        self.__agent_list_changed.listeners.clear()

        return

    def add_agent(self, agent: Agent) -> None:
        """
        Manually add an agent to the swarm.

        This is useful if an agent isn't automatically recognized, but commands still
        need to be sent to this agent.

        :param agent: agent to add
        :type agent: Agent
        """
        # Add the agent
        self._agents[(agent.system_id, agent.component_id)] = agent

        return

    def remove_agent(self, agent: Agent) -> None:
        """
        Manually remove an agent from the swarm.

        :param agent: agent to remove
        :type agent: Agent
        """
        # Remove the agent
        del self._agents[(agent.system_id, agent.component_id)]

        return

    def arm(
        self,
        agent_ids: AgentID | list[AgentID] | None = None,
        retry: bool = False,
        message_timeout: float = 2.5,
        ack_timeout: float = 0.5,
        verify_state: bool = False,
        verify_state_timeout: float = 1.0,
    ) -> Future:
        """
        Arm the desired agents.

        If the target agent IDs are not provided, the system will attempt to arm
        all agents in the swarm.

        :param agent_ids: optional list of target agent IDs, defaults to None
        :type agent_ids: AgentID | list[AgentID] | None, optional
        :param retry: retry arming an agent on failure, defaults to False
        :type retry: bool, optional
        :param message_timeout: maximum amount of time allowed to try arming an agent
            before a timeout occurs, defaults to 2.5 [s]
        :type message_timeout: float, optional
        :param ack_timeout: maximum amount of time allowed per attempt to verify
            acknowledgement of an arming attempt, defaults to 0.5 [s]
        :type ack_timeout: float, optional
        :param verify_state: flag indicating whether or not the system should attempt
            to verify that the agent switched into the armed state, defaults to False
        :type verify_state: bool, optional
        :param verify_state_timeout: maximum amount of time allowed per attempt to
            verify that an agent is in the armed state, defaults to 1.0 [s]
        :type verify_state_timeout: float, optional
        :return: future message response, if any
        :rtype: Future
        """

        def executor(agent_id: AgentID) -> None:
            if self._connection.mavlink_connection is not None:
                self._connection.mavlink_connection.mav.command_long_send(
                    agent_id[0],
                    agent_id[1],
                    mavutil.mavlink.MAV_CMD_COMPONENT_ARM_DISARM,
                    0,
                    1,
                    0,
                    0,
                    0,
                    0,
                    0,
                    0,
                )
            return

        # Construct a method to use for verifying state change
        def verify_state_changed(agent_id: AgentID) -> bool:
            ack = True
            start_time = time.time()

            while not self._agents[agent_id].armed.value:
                if time.time() - start_time >= verify_state_timeout:
                    ack = False
                    break

            return ack

        return self._send_command(
            agent_ids,
            executor,
            "ARM",
            retry,
            message_timeout,
            ack_timeout,
            state_verifier=verify_state_changed if verify_state else None,
        )

    def disarm(
        self,
        agent_ids: AgentID | list[AgentID] | None = None,
        retry: bool = False,
        message_timeout: float = 2.5,
        ack_timeout: float = 0.5,
        verify_state: bool = False,
        verify_state_timeout: float = 1.0,
        force: bool = False,
    ) -> Future:
        """
        Disarm the desired agents.

        If the target agent IDs are not provided, the system will attempt to disarm
        all agents in the swarm.

        :param agent_ids: optional list of target agent IDs, defaults to None
        :type agent_ids: AgentID | list[AgentID] | None, optional
        :param retry: retry disarming an agent on failure, defaults to False
        :type retry: bool, optional
        :param message_timeout: maximum amount of time allowed to try disarming an agent
            before a timeout occurs, defaults to 2.5 [s]
        :type message_timeout: float, optional
        :param ack_timeout: maximum amount of time allowed per attempt to verify
            acknowledgement of a disarming attempt, defaults to 0.5 [s]
        :type ack_timeout: float, optional
        :param verify_state: flag indicating whether or not the system should attempt
            to verify that the agent switched into the disarmed state, defaults to False
        :type verify_state: bool, optional
        :param verify_state_timeout: maximum amount of time allowed per attempt to
            verify that an agent is in the disarmed state, defaults to 1.0 [s]
        :type verify_state_timeout: float, optional
        :param force: force disarm the agents, defaults to False
        :type force: bool, optional
        :return: future message response, if any
        :rtype: Future
        """

        def executor(agent_id: AgentID) -> None:
            if self._connection.mavlink_connection is not None:
                self._connection.mavlink_connection.mav.command_long_send(
                    agent_id[0],
                    agent_id[1],
                    mavutil.mavlink.MAV_CMD_COMPONENT_ARM_DISARM,
                    0,
                    0,
                    0 if not force else 21196,
                    0,
                    0,
                    0,
                    0,
                    0,
                )
            return

        # Construct a method to use for verifying state change
        def verify_state_changed(agent_id: AgentID) -> bool:
            ack = True
            start_time = time.time()

            while self._agents[agent_id].armed.value:
                if time.time() - start_time >= verify_state_timeout:
                    ack = False
                    break

            return ack

        return self._send_command(
            agent_ids,
            executor,
            "DISARM",
            retry,
            message_timeout,
            ack_timeout,
            state_verifier=verify_state_changed if verify_state else None,
        )

    def reboot(
        self,
        agent_ids: AgentID | list[AgentID] | None = None,
        retry: bool = False,
        message_timeout: float = 2.5,
        ack_timeout: float = 0.5,
    ) -> Future:
        """
        Reboot the desired agents.

        If the target agent IDs are not provided, the system will attempt to reboot
        all agents in the swarm.

        :param agent_ids: optional list of target agent IDs, defaults to None
        :type agent_ids: AgentID | list[AgentID] | None, optional
        :param retry: retry rebooting an agent on failure, defaults to False
        :type retry: bool, optional
        :param message_timeout: maximum amount of time allowed to try rebooting an agent
            before a timeout occurs, defaults to 2.5 [s]
        :type message_timeout: float, optional
        :param ack_timeout: maximum amount of time allowed per attempt to verify
            acknowledgement of a reboot attempt, defaults to 0.5 [s]
        :type ack_timeout: float, optional
        :return: future message response, if any
        :rtype: Future
        """

        def executor(agent_id: AgentID) -> None:
            if self._connection.mavlink_connection is not None:
                self._connection.mavlink_connection.mav.command_long_send(
                    agent_id[0],
                    agent_id[1],
                    mavutil.mavlink.MAV_CMD_PREFLIGHT_REBOOT_SHUTDOWN,
                    0,
                    1,
                    0,
                    0,
                    0,
                    0,
                    0,
                    0,
                )
            return

        return self._send_command(
            agent_ids,
            executor,
            "REBOOT",
            retry,
            message_timeout,
            ack_timeout,
        )

    def shutdown(
        self,
        agent_ids: AgentID | list[AgentID] | None = None,
        retry: bool = False,
        message_timeout: float = 2.5,
        ack_timeout: float = 0.5,
    ) -> Future:
        """
        Shutdown the desired agents.

        If the target agent IDs are not provided, the system will attempt to shutdown
        all agents in the swarm.

        :param agent_ids: optional list of target agent IDs, defaults to None
        :type agent_ids: AgentID | list[AgentID] | None, optional
        :param retry: retry shutting down an agent on failure, defaults to False
        :type retry: bool, optional
        :param message_timeout: maximum amount of time allowed to try shutting down an
            agent before a timeout occurs, defaults to 2.5 [s]
        :type message_timeout: float, optional
        :param ack_timeout: maximum amount of time allowed per attempt to verify
            acknowledgement of a shutdown attempt, defaults to 0.5 [s]
        :type ack_timeout: float, optional
        :return: future message response, if any
        :rtype: Future
        """

        def executor(agent_id: AgentID) -> None:
            if self._connection.mavlink_connection is not None:
                self._connection.mavlink_connection.mav.command_long_send(
                    agent_id[0],
                    agent_id[1],
                    mavutil.mavlink.MAV_CMD_PREFLIGHT_REBOOT_SHUTDOWN,
                    0,
                    2,
                    0,
                    0,
                    0,
                    0,
                    0,
                    0,
                )
            return

        return self._send_command(
            agent_ids,
            executor,
            "SHUTDOWN",
            retry,
            message_timeout,
            ack_timeout,
        )

    def set_mode(
        self,
        flight_mode: str,
        agent_ids: AgentID | list[AgentID] | None = None,
        retry: bool = False,
        message_timeout: float = 2.5,
        ack_timeout: float = 0.5,
        verify_state: bool = False,
        verify_state_timeout: float = 1.0,
    ) -> Future:
        """
        Set the flight mode of the desired agents.

        If the target agent IDs are not provided, the system will attempt to set the
        flight mode of all agents in the swarm.

        :param flight_mode: flight mode to switch the agents into
        :type flight_mode: str
        :param agent_ids: optional list of target agent IDs, defaults to None
        :type agent_ids: AgentID | list[AgentID] | None, optional
        :param retry: retry changing the mode of an agent on failure, defaults to False
        :type retry: bool, optional
        :param message_timeout: maximum amount of time allowed to try changing the mode
            of an agent before a timeout occurs, defaults to 2.5 [s]
        :type message_timeout: float, optional
        :param ack_timeout: maximum amount of time allowed per attempt to verify
            acknowledgement of a mode change attempt, defaults to 0.5 [s]
        :type ack_timeout: float, optional
        :param verify_state: flag indicating whether or not the system should attempt
            to verify that the agent switched into the target mode, defaults to False
        :type verify_state: bool, optional
        :param verify_state_timeout: maximum amount of time allowed per attempt to
            verify that an agent is in the desired mode, defaults to 1.0 [s]
        :type verify_state_timeout: float, optional
        :return: future message response, if any
        :rtype: Future
        """

        def executor(agent_id: AgentID) -> None:
            if self._connection.mavlink_connection is not None:
                # Reset target
                self._connection.mavlink_connection.target_system = agent_id[0]
                self._connection.mavlink_connection.target_component = agent_id[1]

                # Send flight mode
                self._connection.mavlink_connection.set_mode(
                    self._connection.mavlink_connection.mode_mapping()[flight_mode]
                )
            return

        # Construct a method to use for verifying the state change
        def verify_state_changed(agent_id: AgentID) -> bool:
            ack = True
            start_time = time.time()

            while self._agents[agent_id].mode.value != flight_mode:
                if time.time() - start_time >= verify_state_timeout:
                    ack = False
                    break

            return ack

        return self._send_command(
            agent_ids,
            executor,
            "SET_MODE",
            retry,
            message_timeout,
            ack_timeout,
            state_verifier=verify_state_changed if verify_state else None,
        )

    def set_airspeed(
        self,
        speed: float,
        agent_ids: AgentID | list[AgentID] | None = None,
        retry: bool = False,
        message_timeout: float = 2.5,
        ack_timeout: float = 0.5,
    ) -> Future:
        """
        Set the airspeed of the desired agents.

        If the target agent IDs are not provided, the system will attempt to set the
        airspeed of all agents in the swarm.

        :param speed: target airspeed [m/s]
        :type speed: float
        :param agent_ids: optional list of target agent IDs, defaults to None
        :type agent_ids: AgentID | list[AgentID] | None, optional
        :param retry: retry setting the airspeed of an agent on failure, defaults to
            False
        :type retry: bool, optional
        :param message_timeout: maximum amount of time allowed to try setting the
            airspeed of an agent before a timeout occurs, defaults to 2.5 [s]
        :type message_timeout: float, optional
        :param ack_timeout: maximum amount of time allowed per attempt to verify
            acknowledgement of a airspeed change attempt, defaults to 0.5 [s]
        :type ack_timeout: float, optional
        :return: future message response, if any
        :rtype: Future
        """

        def executor(agent_id: AgentID) -> None:
            if self._connection.mavlink_connection is not None:
                self._connection.mavlink_connection.mav.command_long_send(
                    agent_id[0],
                    agent_id[1],
                    mavutil.mavlink.MAV_CMD_DO_CHANGE_SPEED,
                    0,
                    0,
                    speed,
                    -1,
                    0,
                    0,
                    0,
                    0,
                )
            return

        return self._send_command(
            agent_ids,
            executor,
            "SET_AIRSPEED",
            retry,
            message_timeout,
            ack_timeout,
        )

    def set_groundspeed(
        self,
        speed: float,
        agent_ids: AgentID | list[AgentID] | None = None,
        retry: bool = False,
        message_timeout: float = 2.5,
        ack_timeout: float = 0.5,
    ) -> Future:
        """
        Set the groundspeed of the desired agents.

        If the target agent IDs are not provided, the system will attempt to set the
        groundspeed of all agents in the swarm.

        :param speed: target groundspeed [m/s]
        :type speed: float
        :param agent_ids: optional list of target agent IDs, defaults to None
        :type agent_ids: AgentID | list[AgentID] | None, optional
        :param retry: retry setting the groundspeed of an agent on failure, defaults to
            False
        :type retry: bool, optional
        :param message_timeout: maximum amount of time allowed to try setting the
            groundspeed of an agent before a timeout occurs, defaults to 2.5 [s]
        :type message_timeout: float, optional
        :param ack_timeout: maximum amount of time allowed per attempt to verify
            acknowledgement of a groundspeed change attempt, defaults to 0.5 [s]
        :type ack_timeout: float, optional
        :return: future message response, if any
        :rtype: Future
        """

        def executor(agent_id: AgentID) -> None:
            if self._connection.mavlink_connection is not None:
                self._connection.mavlink_connection.mav.command_long_send(
                    agent_id[0],
                    agent_id[1],
                    mavutil.mavlink.MAV_CMD_DO_CHANGE_SPEED,
                    0,
                    1,
                    speed,
                    -1,
                    0,
                    0,
                    0,
                    0,
                )
            return

        return self._send_command(
            agent_ids,
            executor,
            "SET_GROUNDSPEED",
            retry,
            message_timeout,
            ack_timeout,
        )

    def gyroscope_calibration(
        self,
        agent_ids: AgentID | list[AgentID] | None = None,
        retry: bool = False,
        message_timeout: float = 2.5,
        ack_timeout: float = 0.5,
    ) -> Future:
        """
        Perform gyroscope calibration on the specified agents.

        If the target agent IDs are not provided, the system will attempt to perform
        gyroscope calibration on all swarm agents.

        :param agent_ids: optional list of target agent IDs, defaults to None
        :type agent_ids: AgentID | list[AgentID] | None, optional
        :param retry: retry gyroscope calibration on an agent on calibration failure,
            defaults to False
        :type retry: bool, optional
        :param message_timeout: maximum amount of time allowed to try gyroscope
            calibration on an agent before a timeout occurs, defaults to 2.5 [s]
        :type message_timeout: float, optional
        :param ack_timeout: maximum amount of time allowed per attempt to verify
            acknowledgement of a gyroscope calibration attempt, defaults to 0.5 [s]
        :type ack_timeout: float, optional
        :return: future message response, if any
        :rtype: Future
        """

        def executor(agent_id: AgentID) -> None:
            if self._connection.mavlink_connection is not None:
                self._connection.mavlink_connection.mav.command_long_send(
                    agent_id[0],
                    agent_id[1],
                    mavutil.mavlink.MAV_CMD_PREFLIGHT_CALIBRATION,
                    0,
                    1,
                    0,
                    0,
                    0,
                    0,
                    0,
                    0,
                )
            return

        return self._send_command(
            agent_ids,
            executor,
            "GYROSCOPE_CALIBRATION",
            retry,
            message_timeout,
            ack_timeout,
        )

    def magnetometer_calibration(
        self,
        agent_ids: AgentID | list[AgentID] | None = None,
        retry: bool = False,
        message_timeout: float = 2.5,
        ack_timeout: float = 0.5,
    ) -> Future:
        """
        Perform magnetometer calibration on the specified agents.

        If the target agent IDs are not provided, the system will attempt to perform
        magnetometer calibration on all swarm agents.

        :param agent_ids: optional list of target agent IDs, defaults to None
        :type agent_ids: AgentID | list[AgentID] | None, optional
        :param retry: retry magnetometer calibration on an agent on calibration failure,
            defaults to False
        :type retry: bool, optional
        :param message_timeout: maximum amount of time allowed to try magnetometer
            calibration on an agent before a timeout occurs, defaults to 2.5 [s]
        :type message_timeout: float, optional
        :param ack_timeout: maximum amount of time allowed per attempt to verify
            acknowledgement of a magnetometer calibration attempt, defaults to 0.5 [s]
        :type ack_timeout: float, optional
        :return: future message response, if any
        :rtype: Future
        """

        def executor(agent_id: AgentID) -> None:
            if self._connection.mavlink_connection is not None:
                self._connection.mavlink_connection.mav.command_long_send(
                    agent_id[0],
                    agent_id[1],
                    mavutil.mavlink.MAV_CMD_PREFLIGHT_CALIBRATION,
                    0,
                    0,
                    1,
                    0,
                    0,
                    0,
                    0,
                    0,
                )
            return

        return self._send_command(
            agent_ids,
            executor,
            "MAGNETOMETER_CALIBRATION",
            retry,
            message_timeout,
            ack_timeout,
        )

    def ground_pressure_calibration(
        self,
        agent_ids: AgentID | list[AgentID] | None = None,
        retry: bool = False,
        message_timeout: float = 2.5,
        ack_timeout: float = 0.5,
    ) -> Future:
        """
        Perform ground pressure calibration on the specified agents.

        If the target agent IDs are not provided, the system will attempt to perform
        ground pressure calibration on all swarm agents.

        :param agent_ids: optional list of target agent IDs, defaults to None
        :type agent_ids: AgentID | list[AgentID] | None, optional
        :param retry: retry ground pressure calibration on an agent on calibration
            failure, defaults to False
        :type retry: bool, optional
        :param message_timeout: maximum amount of time allowed to try ground pressure
            calibration on an agent before a timeout occurs, defaults to 2.5 [s]
        :type message_timeout: float, optional
        :param ack_timeout: maximum amount of time allowed per attempt to verify
            acknowledgement of a ground pressure calibration attempt, defaults to
            0.5 [s]
        :type ack_timeout: float, optional
        :return: future message response, if any
        :rtype: Future
        """

        def executor(agent_id: AgentID) -> None:
            if self._connection.mavlink_connection is not None:
                self._connection.mavlink_connection.mav.command_long_send(
                    agent_id[0],
                    agent_id[1],
                    mavutil.mavlink.MAV_CMD_PREFLIGHT_CALIBRATION,
                    0,
                    0,
                    0,
                    3,
                    0,
                    0,
                    0,
                    0,
                )
            return

        return self._send_command(
            agent_ids,
            executor,
            "GROUND_PRESSURE_CALIBRATION",
            retry,
            message_timeout,
            ack_timeout,
        )

    def airspeed_calibration(
        self,
        agent_ids: AgentID | list[AgentID] | None = None,
        retry: bool = False,
        message_timeout: float = 2.5,
        ack_timeout: float = 0.5,
    ) -> Future:
        """
        Perform airspeed calibration on the specified agents.

        If the target agent IDs are not provided, the system will attempt to perform
        airspeed calibration on all swarm agents.

        :param agent_ids: optional list of target agent IDs, defaults to None
        :type agent_ids: AgentID | list[AgentID] | None, optional
        :param retry: retry airspeed calibration on an agent on calibration failure,
            defaults to False
        :type retry: bool, optional
        :param message_timeout: maximum amount of time allowed to try airspeed
            calibration on an agent before a timeout occurs, defaults to 2.5 [s]
        :type message_timeout: float, optional
        :param ack_timeout: maximum amount of time allowed per attempt to verify
            acknowledgement of a airspeed calibration attempt, defaults to 0.5 [s]
        :type ack_timeout: float, optional
        :return: future message response, if any
        :rtype: Future
        """

        def executor(agent_id: AgentID) -> None:
            if self._connection.mavlink_connection is not None:
                self._connection.mavlink_connection.mav.command_long_send(
                    agent_id[0],
                    agent_id[1],
                    mavutil.mavlink.MAV_CMD_PREFLIGHT_CALIBRATION,
                    0,
                    0,
                    0,
                    0,
                    0,
                    0,
                    2,
                    0,
                )
            return

        return self._send_command(
            agent_ids,
            executor,
            "AIRSPEED_CALIBRATION",
            retry,
            message_timeout,
            ack_timeout,
        )

    def barometer_temperature_calibration(
        self,
        agent_ids: AgentID | list[AgentID] | None = None,
        retry: bool = False,
        message_timeout: float = 2.5,
        ack_timeout: float = 0.5,
    ) -> Future:
        """
        Perform barometer temperature calibration on the specified agents.

        If the target agent IDs are not provided, the system will attempt to perform
        barometer calibration on all swarm agents.

        :param agent_ids: optional list of target agent IDs, defaults to None
        :type agent_ids: AgentID | list[AgentID] | None, optional
        :param retry: retry barometer temperature calibration on an agent on calibration
            failure, defaults to False
        :type retry: bool, optional
        :param message_timeout: maximum amount of time allowed to try barometer
            temperature calibration on an agent before a timeout occurs, defaults to
            2.5 [s]
        :type message_timeout: float, optional
        :param ack_timeout: maximum amount of time allowed per attempt to verify
            acknowledgement of a barometer temperature calibration attempt, defaults to
            0.5 [s]
        :type ack_timeout: float, optional
        :return: future message response, if any
        :rtype: Future
        """

        def executor(agent_id: AgentID) -> None:
            if self._connection.mavlink_connection is not None:
                self._connection.mavlink_connection.mav.command_long_send(
                    agent_id[0],
                    agent_id[1],
                    mavutil.mavlink.MAV_CMD_PREFLIGHT_CALIBRATION,
                    0,
                    0,
                    0,
                    0,
                    0,
                    0,
                    0,
                    3,
                )
            return

        return self._send_command(
            agent_ids,
            executor,
            "BAROMETER_TEMPERATURE_CALIBRATION",
            retry,
            message_timeout,
            ack_timeout,
        )

    def accelerometer_calibration(
        self,
        simple_calibration: bool = True,
        agent_ids: AgentID | list[AgentID] | None = None,
        retry: bool = False,
        message_timeout: float = 2.5,
        ack_timeout: float = 0.5,
    ) -> Future:
        """
        Perform accelerometer calibration on the specified agents.

        If the target agent IDs are not provided, the system will attempt to perform
        accelerometer calibration on all swarm agents.

        :param simple_calibration: perform simple accelerometer calibration, defaults to
            True
        :type simple_calibration: bool, optional
        :param agent_ids: optional list of target agent IDs, defaults to None
        :type agent_ids: AgentID | list[AgentID] | None,
            optional
        :param retry: retry accelerometer calibration on an agent on calibration
            failure, defaults to False
        :type retry: bool, optional
        :param message_timeout: maximum amount of time allowed to try accelerometer
            calibration on an agent before a timeout occurs, defaults to 2.5 [s]
        :type message_timeout: float, optional
        :param ack_timeout: maximum amount of time allowed per attempt to verify
            acknowledgement of a accelerometer calibration attempt, defaults to 0.5 [s]
        :type ack_timeout: float, optional
        :return: future message response, if any
        :rtype: Future
        """

        def executor(agent_id: AgentID) -> None:
            if self._connection.mavlink_connection is not None:
                self._connection.mavlink_connection.mav.command_long_send(
                    agent_id[0],
                    agent_id[1],
                    mavutil.mavlink.MAV_CMD_PREFLIGHT_CALIBRATION,
                    0,
                    0,
                    0,
                    0,
                    0,
                    4 if simple_calibration else 1,
                    0,
                    0,
                )
            return

        return self._send_command(
            agent_ids,
            executor,
            "ACCELEROMETER_CALIBRATION",
            retry,
            message_timeout,
            ack_timeout,
        )

    def send_debug_message(
        self,
        name: str,
        value: int | float,
        agent_ids: AgentID | list[AgentID] | None = None,
        retry: bool = False,
        message_timeout: float = 2.5,
        ack_timeout: float = 0.5,
    ) -> Future:
        """
        Send a debug message to the specified agents.

        If the target agent IDs are not provided, the system will attempt to send the
        debug message to all swarm agents.

        :param name: debug message name
        :type name: str
        :param value: debug message value
        :type value: int | float
        :param agent_ids: optional list of target agent IDs, defaults to None
        :type agent_ids: AgentID | list[AgentID] | None,
            optional
        :param retry: retry sending the debug message to an agent on failure, defaults
            to False
        :type retry: bool, optional
        :param message_timeout: maximum amount of time allowed to try sending the debug
            message to an agent before a timeout occurs, defaults to 2.5 [s]
        :type message_timeout: float, optional
        :param ack_timeout: maximum amount of time allowed per attempt to verify
            acknowledgement of the debug message, defaults to 0.5 [s]
        :type ack_timeout: float, optional
        :return: future message response, if any
        :rtype: Future
        """
        if not isinstance(name, str):
            raise TypeError(f"Invalid name provided. Expected string, got {type(name)}")

        if not isinstance(value, int) and not isinstance(value, float):
            raise TypeError(
                f"Invalid value provided. Expected an int or a float, got {type(value)}"
            )

        def executor(agent_id: AgentID) -> None:
            if self._connection.mavlink_connection is not None:
                # Reset target
                self._connection.mavlink_connection.target_system = agent_id[0]
                self._connection.mavlink_connection.target_component = agent_id[1]

                # Send flight mode
                if isinstance(value, int):
                    self._connection.mavlink_connection.mav.named_value_int_send(
                        int(time.time()), str.encode(name), value
                    )
                else:
                    self._connection.mavlink_connection.mav.named_value_float_send(
                        int(time.time()), str.encode(name), value
                    )

            return

        return self._send_command(
            agent_ids,
            executor,
            "DEBUG",
            retry,
            message_timeout,
            ack_timeout,
        )

    def takeoff(
        self,
        altitude: float,
        latitude: float = 0,
        longitude: float = 0,
        agent_ids: AgentID | list[AgentID] | None = None,
        retry: bool = False,
        message_timeout: float = 2.5,
        ack_timeout: float = 0.5,
    ) -> Future:
        """
        Switch the specified agents into takeoff mode.

        This does NOT perform a full takeoff sequence.

        If the target agent IDs are not provided, the system will attempt to switch all
        swarm agents into takeoff mode.

        State verification is not supported for this command.

        :param altitude: altitude to takeoff to
        :type altitude: float
        :param latitude: latitude to takeoff to, defaults to 0
        :type latitude: float, optional
        :param longitude: longitude to takeoff to, defaults to 0
        :type longitude: float, optional
        :param agent_ids: optional list of target agent IDs, defaults to None
        :type agent_ids: AgentID | list[AgentID] | None, optional
        :param retry: retry switching the agent into takeoff mode on failure, defaults
            to False
        :type retry: bool, optional
        :param message_timeout: maximum amount of time allowed to try switching an
            agent into takeoff mode before a timeout occurs, defaults to 2.5 [s]
        :type message_timeout: float, optional
        :param ack_timeout: maximum amount of time allowed per attempt to verify
            acknowledgement of the takeoff message, defaults to 0.5 [s]
        :type ack_timeout: float, optional
        :return: future message response, if any
        :rtype: Future
        """

        def executor(agent_id: AgentID) -> None:
            if self._connection.mavlink_connection is not None:
                self._connection.mavlink_connection.mav.command_long_send(
                    agent_id[0],
                    agent_id[1],
                    mavutil.mavlink.MAV_CMD_NAV_TAKEOFF,
                    0,
                    0,
                    0,
                    0,
                    0,
                    latitude,
                    longitude,
                    altitude,
                )
            return

        return self._send_command(
            agent_ids,
            executor,
            "TAKEOFF",
            retry,
            message_timeout,
            ack_timeout,
        )

    def takeoff_sequence(
        self,
        altitude: float,
        latitude: float = 0,
        longitude: float = 0,
        agent_ids: AgentID | list[AgentID] | None = None,
        retry: bool = False,
        message_timeout: float = 2.5,
        ack_timeout: float = 0.5,
        verify_state: bool = False,
        verify_state_timeout: float = 1.0,
        stage_delay: float = 3.0,
    ) -> list[Response] | Response:
        """
        Command the desired agents to perform a full takeoff sequence.

        The full takeoff sequence includes the following stages:

        1. Arm the agent
        2. Command takeoff

        Prior to executing this command, ensure that all agents are in the correct
        flight mode. In the case of ArduPilot, this should be GUIDED mode. If a failure
        occurs at stage 1, the system will attempt to command all agents to disarm. If
        a failure occurs at stage 2, the system will attempt to
        command all agents to land.

        This command is a blocking command and does not run asynchronously (i.e., no
        future will be returned). This command is multi-staged as well; therefore, it
        may take a while to complete. Furthermore, there is NO altitude verification to
        ensure that an agent has reached the desired altitude.

        :param altitude: altitude to takeoff to
        :type altitude: float
        :param latitude: latitude to takeoff to, defaults to 0
        :type latitude: float, optional
        :param longitude: longitude to takeoff to, defaults to 0
        :type longitude: float, optional
        :param agent_ids: optional list of target agent IDs, defaults to None
        :type agent_ids: AgentID | list[AgentID] | None, optional
        :param retry: retry performing a stage on stage failure, defaults
            to False
        :type retry: bool, optional
        :param message_timeout: maximum amount of time allowed to try complete a stage
            on an agent before a timeout occurs, defaults to 2.5 [s]
        :type message_timeout: float, optional
        :param ack_timeout: maximum amount of time allowed per attempt to verify
            acknowledgement of a stage, defaults to 0.5 [s]
        :type ack_timeout: float, optional
        :param verify_state: verify that the agents successfully changed flight modes
            and armed; if state verification fails, failure response will be initiaed,
            defaults to False
        :type verify_state: bool, optional
        :param verify_state_timeout: maximum amount of time allowed to verify a state
            change on an agent, defaults to 1.0
        :type verify_state_timeout: float, optional
        :param stage_delay: amount of time to delay between takeoff sequence stages,
            defaults to 3.0
        :type stage_delay: float, optional
        :return: message response; if a failure occurs, the response(s) will be the
            stage's responses (e.g., if any message fails at stage 1, the returned
            value will be the message responses for that particular stage)
        :rtype: list[Response] | Response
        """

        def failure_occured(responses: list[Response] | Response) -> bool:
            """
            Check the responses to determine if a message failure occurred.

            :param responses: message responses
            :type responses: list[Response] | Response
            :return: true if failure occurred, false otherwise
            :rtype: bool
            """
            if isinstance(responses, list):
                return all(not response.result for response in responses)

            return not responses.result

        # Arming stage
        future = self.arm(
            agent_ids=agent_ids,
            retry=retry,
            message_timeout=message_timeout,
            ack_timeout=ack_timeout,
            verify_state=verify_state,
            verify_state_timeout=verify_state_timeout,
        )

        # Wait for the arming stage to complete
        while not future.done():
            pass

        # Attempt to disarm all agents on stage 1 failure
        if failure_occured(future.result()):
            self._logger.warning("Takeoff sequence command failed at stage 1")
            self.disarm(agent_ids=agent_ids, retry=True, verify_state=True, force=True)
            return future.result()

        time.sleep(stage_delay)

        # Takeoff stage
        future = self.takeoff(
            altitude,
            latitude=latitude,
            longitude=longitude,
            agent_ids=agent_ids,
            retry=retry,
            message_timeout=message_timeout,
            ack_timeout=ack_timeout,
        )

        # Wait for the takeoff stage to complete
        while not future.done():
            pass

        # Attempt to disarm all agents on stage 2 failure
        if failure_occured(future.result()):
            self._logger.warning("Takeoff sequence command failed at stage 2")
            self.set_mode("LAND", agent_ids=agent_ids, retry=True, verify_state=True)
            return future.result()

        self._logger.info("Successfully completed all stages of the takeoff sequence")

        if agent_ids is None:
            agent_ids = self.__get_expected_agent_ids()

        if isinstance(agent_ids, int):
            responses = Response(agent_ids, "TAKEOFF_SEQUENCE", True, codes.SUCCESS)
        else:
            responses = [
                Response(
                    agent_id,  # type: ignore
                    "TAKEOFF_SEQUENCE",
                    True,
                    codes.SUCCESS,
                )
                for agent_id in agent_ids
            ]

        return responses

    def read_parameter(
        self,
        parameter_id: str,
        agent_ids: AgentID | list[AgentID] | None = None,
        retry: bool = False,
        message_timeout: float = 2.5,
        ack_timeout: float = 0.5,
    ) -> Future:
        """
        Read the parameter value from the desired agents.

        :param parameter_id: ID of the parameter to read
        :type parameter_id: str
        :param agent_ids: optional list of target agent IDs, defaults to None
        :type agent_ids: AgentID | list[AgentID] | None, optional
        :param retry: retry reading the parameter on an agent when parameter read
            fails, defaults to False
        :type retry: bool, optional
        :param message_timeout: maximum amount of time allowed to try reading the value
            of the parameter on an agent before a timeout occurs, defaults to 2.5 [s]
        :type message_timeout: float, optional
        :param ack_timeout: maximum amount of time allowed per attempt to verify
            acknowledgement of the read parameter message, defaults to 0.5 [s]
        :type ack_timeout: float, optional
        :return: future message response, if any
        :rtype: Future
        """

        def executor(agent_id: AgentID) -> None:
            if self._connection.mavlink_connection is not None:
                self._connection.mavlink_connection.mav.param_request_read_send(
                    agent_id[0], agent_id[1], str.encode(parameter_id), -1
                )
            return

        def post_execution_handler(
            agent_id: AgentID,
            result: bool,
            code: tuple[int, str],
            ack_msg: dict | None,
        ) -> None:
            try:
                if ack_msg is not None:
                    read_param = Parameter(
                        ack_msg["param_id"],
                        ack_msg["param_value"],
                        ack_msg["param_type"],
                        ack_msg["param_index"],
                        ack_msg["param_count"],
                    )
            except KeyError:
                self._logger.debug(
                    "Received an invalid acknowledgement message when reading "
                    f"parameter {parameter_id}"
                )
                return

            self._agents[agent_id].last_params_read.append(read_param)
            return

        return self._send_command(
            agent_ids,
            executor,
            "READ_PARAMETER",
            retry,
            message_timeout,
            ack_timeout,
            ack_packet_type="PARAM_VALUE",
            post_execution_handler=post_execution_handler,
        )

    def set_parameter(
        self,
        parameter_id: str,
        parameter_value: Any,
        parameter_type: int = 9,
        agent_ids: AgentID | list[AgentID] | None = None,
        retry: bool = False,
        message_timeout: float = 2.5,
        ack_timeout: float = 0.5,
    ) -> Future:
        """
        Set a parameter on the specified agents.

        If the target agent IDs are not provided, the system will attempt to set the
        specified parameter on all swarm agents.

        :param parameter_id: ID of the parameter to set
        :type parameter_id: str
        :param parameter_value: value to set the parameter to
        :type parameter_value: Any
        :param parameter_type: parameter value type, defaults to 9
        :type parameter_type: int, optional
        :param agent_ids: optional list of target agent IDs, defaults to None
        :type agent_ids: AgentID | list[AgentID] | None, optional
        :param retry: retry setting the parameter on an agent when parameter setting
            fails, defaults to False
        :type retry: bool, optional
        :param message_timeout: maximum amount of time allowed to try setting the value
            of the parameter on an agent before a timeout occurs, defaults to 2.5 [s]
        :type message_timeout: float, optional
        :param ack_timeout: maximum amount of time allowed per attempt to verify
            acknowledgement of the set parameter message, defaults to 0.5 [s]
        :type ack_timeout: float, optional
        :return: future message response, if any
        :rtype: Future
        """

        def executor(agent_id: AgentID) -> None:
            if self._connection.mavlink_connection is not None:
                self._connection.mavlink_connection.mav.param_set_send(
                    agent_id[0],
                    agent_id[1],
                    str.encode(parameter_id),
                    parameter_value,
                    parameter_type,
                )
            return

        return self._send_command(
            agent_ids,
            executor,
            "SET_PARAMETER",
            retry,
            message_timeout,
            ack_timeout,
            ack_packet_type="PARAM_VALUE",
        )

    def get_home_position(
        self,
        agent_ids: AgentID | list[AgentID] | None = None,
        retry: bool = False,
        message_timeout: float = 2.5,
        ack_timeout: float = 0.5,
    ) -> Future:
        """
        Get the current home position of the swarm agents.

        If the target agent IDs are not provided, the system will attempt to get the
        home position of all swarm agents.

        The home position will be updated in the agent's home position property.

        :param agent_ids: optional list of target agent IDs, defaults to None
        :type agent_ids: AgentID | list[AgentID] | None, optional
        :param retry: retry getting the home position of an agent on failure, defaults
            to False
        :type retry: bool, optional
        :param message_timeout: maximum amount of time allowed to try getting the home
            position of an agent before a timeout occurs, defaults to 2.5 [s]
        :type message_timeout: float, optional
        :param ack_timeout: maximum amount of time allowed per attempt to verify
            acknowledgement of the get home position request message, defaults to
            0.5 [s]
        :type ack_timeout: float, optional
        :return: future message response, if any
        :rtype: Future
        """

        def executor(agent_id: AgentID) -> None:
            if self._connection.mavlink_connection is not None:
                self._connection.mavlink_connection.mav.command_long_send(
                    agent_id[0],
                    agent_id[1],
                    mavutil.mavlink.MAV_CMD_GET_HOME_POSITION,
                    0,
                    0,
                    0,
                    0,
                    0,
                    0,
                    0,
                    0,
                )
            return

        return self._send_command(
            agent_ids,
            executor,
            "GET_HOME_POSITION",
            retry,
            message_timeout,
            ack_timeout,
        )

    def set_home_position(
        self,
        use_current_position: bool = True,
        latitude: float = 0,
        longitude: float = 0,
        altitude: float = 0,
        agent_ids: AgentID | list[AgentID] | None = None,
        retry: bool = False,
        message_timeout: float = 2.5,
        ack_timeout: float = 0.5,
        verify_state: bool = False,
        lat_lon_deviation_tolerance: float = 0.001,
        altitude_deviation_tolerance: float = 1.0,
        verify_state_timeout: float = 1.0,
    ) -> Future:
        """
        Set the home position of the swarm agents.

        If the target agent IDs are not provided, the system will attempt to set the
        home position of all swarm agents.

        :param use_current_position: use the current position of an agent as its home
            position, defaults to True
        :type use_current_position: bool, optional
        :param latitude: latitude of the home position, defaults to 0
        :type latitude: float, optional
        :param longitude: longitude of the home position, defaults to 0
        :type longitude: float, optional
        :param altitude: altitude of the home position, defaults to 0
        :type altitude: float, optional
        :param agent_ids: optional list of target agent IDs, defaults to None
        :type agent_ids: AgentID | list[AgentID] | None, optional
        :param retry: retry setting the home position of an agent on failure, defaults
            to False
        :type retry: bool, optional
        :param message_timeout: maximum amount of time allowed to try setting the home
            position of an agent before a timeout occurs, defaults to 2.5 [s]
        :type message_timeout: float, optional
        :param ack_timeout: maximum amount of time allowed per attempt to verify
            acknowledgement of the set home position request message, defaults to
            0.5 [s]
        :type ack_timeout: float, optional
        :param verify_state: flag indicating whether or not the system should attempt
            to verify that the agent's home position was properly set, defaults to False
        :type verify_state: bool, optional

        :param lat_lon_deviation_tolerance: maximum lat/lon deviation allowed when
            verifying that an agent's home position was set to its current position,
            defaults to 0.001
        :type lat_lon_deviation_tolerance: float, optional
        :param altitude_deviation_tolerance: maximum altitude deviation allowed when
            verifying that an agent's home position was set to its current position,
            defaults to 1.0
        :type altitude_deviation_tolerance: float, optional
        :param verify_state_timeout: maximum amount of time allowed per attempt to
            verify that an agent's home position has been set properly, defaults to
            1.0 [s]
        :type verify_state_timeout: float, optional
        :return: future message response, if any
        :rtype: Future
        """

        def executor(agent_id: AgentID) -> None:
            if self._connection.mavlink_connection is not None:
                self._connection.mavlink_connection.mav.command_long_send(
                    agent_id[0],
                    agent_id[1],
                    mavutil.mavlink.MAV_CMD_DO_SET_HOME,
                    0,
                    1 if use_current_position else 0,
                    0,
                    0,
                    0,
                    0 if use_current_position else latitude,
                    0 if use_current_position else longitude,
                    0 if use_current_position else altitude,
                )
            return

        if use_current_position:

            def verify_state_changed(agent_id: AgentID):
                ack = True
                start_time = time.time()

                current_location = self._agents[agent_id].location

                while (
                    not math.isclose(
                        current_location.latitude,
                        self._agents[agent_id].home_position.latitude,
                        abs_tol=lat_lon_deviation_tolerance,
                    )
                    or not math.isclose(
                        current_location.latitude,
                        self._agents[agent_id].home_position.latitude,
                        abs_tol=lat_lon_deviation_tolerance,
                    )
                    or not math.isclose(
                        current_location.altitude,
                        self._agents[agent_id].home_position.altitude,
                        abs_tol=altitude_deviation_tolerance,
                    )
                ):
                    if self.__send_message_mutex.acquire(timeout=0.1):
                        try:
                            if self._connection.mavlink_connection is not None:
                                self._connection.mavlink_connection.mav.command_long_send(  # noqa
                                    agent_id[0],
                                    agent_id[1],
                                    mavutil.mavlink.MAV_CMD_GET_HOME_POSITION,
                                    0,
                                    0,
                                    0,
                                    0,
                                    0,
                                    0,
                                    0,
                                    0,
                                )
                        except Exception:
                            self._logger.debug(
                                "An error occurred while verifying state change in the "
                                "set home position command"
                            )
                        finally:
                            self.__send_message_mutex.release()

                    if time.time() - start_time >= verify_state_timeout:
                        ack = False
                        break

                return ack

        else:

            def verify_state_changed(agent_id: AgentID):
                ack = True
                start_time = time.time()

                while (
                    self._agents[agent_id].home_position.latitude != latitude
                    and self._agents[agent_id].home_position.longitude != longitude
                    and self._agents[agent_id].home_position.altitude != altitude
                ):
                    if self.__send_message_mutex.acquire(timeout=0.1):
                        try:
                            if self._connection.mavlink_connection is not None:
                                self._connection.mavlink_connection.mav.command_long_send(  # noqa
                                    agent_id[0],
                                    agent_id[1],
                                    mavutil.mavlink.MAV_CMD_GET_HOME_POSITION,
                                    0,
                                    0,
                                    0,
                                    0,
                                    0,
                                    0,
                                    0,
                                    0,
                                )
                        except Exception:
                            self._logger.debug(
                                "An error occurred while verifying state change in the "
                                "set home position command"
                            )
                        finally:
                            self.__send_message_mutex.release()

                    if time.time() - start_time >= verify_state_timeout:
                        ack = False
                        break

                return ack

        return self._send_command(
            agent_ids,
            executor,
            "SET_HOME_POSITION",
            retry,
            message_timeout,
            ack_timeout,
            state_verifier=verify_state_changed if verify_state else None,
        )

    def goto(
        self,
        x: float = 0,
        y: float = 0,
        z: float = 0,
        hold: float = 0,
        agent_ids: AgentID | list[AgentID] | None = None,
        retry: bool = False,
        message_timeout: float = 2.5,
        ack_timeout: float = 0.5,
        config_file: str | None = None,
        frame: int = mavutil.mavlink.MAV_FRAME_GLOBAL_TERRAIN_ALT,
    ) -> Future:
        """
        Command the agents to go to the desired location.

        Use this cautiously. If multiple agents fly to the same location, there may be
        a collision at this location.

        If using a configuration file for pre-planned goto execution, the system will
        only send commands to the agents with locations specified in the file.

        :param x: target x position in the specified frame, defaults to 0
        :type x: float, optional
        :param y: target y position in the specified frame, defaults to 0
        :type y: float, optional
        :param z: target z position in the specified frame, defaults to 0
        :type z: float, optional
        :param hold: time to stay at waypoint for rotary wing (ignored by fixed wing),
            defaults to 0
        :type hold: float, optional
        :param agent_ids: optional list of target agent IDs, defaults to None
        :type agent_ids: AgentID | list[AgentID] | None, optional
        :param retry: retry commanding the desired agents to go to the desired location
            on acknowledgement failure, defaults to False
        :type retry: bool, optional
        :param message_timeout: maximum amount of time allowed to try commanding an
            agent to fly to the specified location before a timeout occurs, defaults to
            2.5 [s]
        :type message_timeout: float, optional
        :param ack_timeout: maximum amount of time allowed per attempt to verify
            acknowledgement of the goto message, defaults to 0.5 [s]
        :type ack_timeout: float, optional
        :param config_file: full path to file with pre-planned goto locations, defaults
            to None
        :type config_file: str | None, optional
        :param frame: coordinate frame that the x, y, and z positions are provided in,
            defaults to MAV_FRAME_GLOBAL_TERRAIN_ALT
        :type frame: int, optional
        :return: future message response, if any
        :rtype: Future
        """
        if (agent_ids is None and config_file is None) or (
            agent_ids is not None and len(agent_ids) > 1
        ):
            self._logger.warning(
                "More than one agent has received a command to fly to the same "
                "location. This may result in a collision."
            )

        if config_file is not None:
            # Parse the config file
            goto = self.parse_yaml_mission(config_file)

            if len(goto) > 1:
                self._logger.warning(
                    "More than one stage was provided in the goto configuration file. "
                    "The system will use only the first stage for command execution."
                )

            # Get only the first stage
            goto = goto[0]

            # Get the agent IDs in the first stage
            agent_ids = list(goto.keys())

            def executor(agent_id: AgentID) -> None:
                if self._connection.mavlink_connection is not None:
                    self._connection.mavlink_connection.mav.mission_item_send(
                        agent_id[0],
                        agent_id[1],
                        0,
                        frame,
                        mavutil.mavlink.MAV_CMD_NAV_WAYPOINT,
                        2,
                        0,
                        goto[agent_id]["hold"],
                        0,
                        0,
                        0,
                        goto[agent_id]["x"],
                        goto[agent_id]["y"],
                        goto[agent_id]["z"],
                    )
                return

        else:

            def executor(agent_id: AgentID) -> None:
                if self._connection.mavlink_connection is not None:
                    self._connection.mavlink_connection.mav.mission_item_send(
                        agent_id[0],
                        agent_id[1],
                        0,
                        frame,
                        mavutil.mavlink.MAV_CMD_NAV_WAYPOINT,
                        2,
                        0,
                        hold,
                        0,
                        0,
                        0,
                        x,
                        y,
                        z,
                    )
                return

        return self._send_command(
            agent_ids,
            executor,
            "GOTO",
            retry,
            message_timeout,
            ack_timeout,
        )

<<<<<<< HEAD
    def handle_collision(
        self,
        colliding_agents: list[AgentID],
        collision_response: int,
        retry: bool = True,
        verify_state: bool = True,
    ) -> None:
        """
        Execute a collision response on the colliding agents.

        :param colliding_agents: agents that are on track to collide
        :type colliding_agents: list[AgentID]
        :param collision_response: behavior that should be executed on the colliding
            agents; options are available as MavSwarm constants
        :type collision_response: int
        :param retry: retry sending the collision response on failure, defaults to True
        :type retry: bool, optional
        :param verify_state: verify that the agent switched into the collision response
            mode, defaults to True
        :type verify_state: bool, optional
        :raises ValueError: an invalid collision response was provided
        """

        def print_collision_response_result(future: Future):
            responses = future.result()

            if isinstance(responses, list):
                for response in responses:
                    if not response.result:
                        self._logger.critical(
                            f"Failed to execute collision response "
                            f"{collision_response} on agent "
                            f"({response.target_agent_id})"
                        )
            else:
                if not responses.result:
                    self._logger.critical(
                        f"Failed to execute collision response "
                        f"{collision_response} on agent "
                        f"({responses.target_agent_id})"
                    )

            return

        future = None

        if collision_response == MavSwarm.COLLISION_RESPONSE_NONE:
            pass
        elif collision_response == MavSwarm.COLLISION_RESPONSE_LAND:
            future = self.set_mode(
                "LAND", colliding_agents, retry=retry, verify_state=verify_state
            )
        elif collision_response == MavSwarm.COLLISION_RESPONSE_LOITER:
            future = self.set_mode(
                "LOITER", colliding_agents, retry=retry, verify_state=verify_state
            )
        elif collision_response == MavSwarm.COLLISION_RESPONSE_RTL:
            future = self.set_mode(
                "RTL", colliding_agents, retry=retry, verify_state=verify_state
            )
        elif collision_response == MavSwarm.COLLISION_RESPONSE_FORCE_DISARM:
            future = self.disarm(
                colliding_agents, retry=retry, verify_state=verify_state, force=True
            )
        else:
            raise ValueError("An invalid collision response was provided")

        if future is not None:
            future.add_done_callback(print_collision_response_result)

        return
=======
    def set_message_interval(
        self,
        message: str,
        frequency: float,
        response_target: int = 0,
        agent_ids: AgentID | list[AgentID] | None = None,
        retry: bool = False,
        message_timeout: float = 2.5,
        ack_timeout: float = 0.5,
    ) -> Future:
        """
        Set the interval that a message should be sent at.

        This can be used to increase the frequency or to block messages from being sent.

        :param message: MAVLink message whose message interval should be set
        :type message: str
        :param frequency: frequency that the message should be sent at [Hz]
        :type frequency: float
        :param response_target: target address of message stream, defaults to 0 (flight
            stack default)
        :type response_target: int, optional
        :param agent_ids: agents that should have, defaults to None
        :param agent_ids: optional list of target agent IDs, defaults to None
        :type agent_ids: AgentID | list[AgentID] | None, optional
        :param retry: retry setting the message interval on acknowledgement failure,
            defaults to False
        :type retry: bool, optional
        :param message_timeout: maximum amount of time allowed to try setting a message
            interval before a timeout occurs, defaults to 2.5 [s]
        :type message_timeout: float, optional
        :param ack_timeout: maximum amount of time allowed per attempt to verify
            acknowledgement of the message interval setting message, defaults to 0.5 [s]
        :type ack_timeout: float, optional
        :return: future message response, if any
        :rtype: Future
        """

        def executor(agent_id: AgentID) -> None:
            if self._connection.mavlink_connection is not None:
                self._connection.mavlink_connection.mav.command_long_send(
                    agent_id[0],
                    agent_id[1],
                    mavutil.mavlink.MAV_CMD_SET_MESSAGE_INTERVAL,
                    0,
                    message,
                    1e6 / frequency,
                    0,
                    0,
                    0,
                    0,
                    response_target,
                )
            return

        return self._send_command(
            agent_ids,
            executor,
            "SET_MESSAGE_INTERVAL",
            retry,
            message_timeout,
            ack_timeout,
        )
>>>>>>> ec53ad59

    def get_agent_by_id(self, agent_id: AgentID) -> Agent | None:
        """
        Get the agent with the specified ID (system ID, component ID).

        :param agent_id: (system ID, component ID)
        :type agent_id: AgentID
        :return: agent, if found
        :rtype: Agent | None
        """
        if agent_id in self._agents:
            return self._agents[agent_id]

        return None

    def add_custom_message_handler(
        self, message: str, callback: MessageHandler
    ) -> None:
        """
        Add a custom message handler for the specified message.

        :param message: message type to call the handler on
        :type message: str
        :param callback: function to call when the message is received
        :type callback: MessageHandler
        """
        self.__message_receivers.add_message_handler(message, callback)

        return

    def parse_yaml_mission(self, config_file: str) -> dict:
        """
        Parse a pre-planned trajectory/mission.

        :param config_file: configuration file to parse
        :type config_file: str
        :return: parsed configuration file
        :rtype: dict
        """
        mission = None

        with open(config_file, "r") as config:
            mission = yaml.load(config, yaml.FullLoader)["mission"]  # nosec: B506

        return mission

    def __get_expected_agent_ids(self) -> list[AgentID]:
        """
        Get the expected agent IDs in the swarm.

        This is used when the target agents aren't provided and the system needs
        to guess which agents to send the command to.

        :return: filtered agent IDs
        :rtype: list[AgentID]
        """
        # Get the agents that aren't the connection and have a component ID of 1
        # (typically used by the flight controllers)
        def filter_fn(agent: Agent):
            if self._connection.mavlink_connection is not None:
                if (
                    agent.system_id != self._connection.mavlink_connection.source_system
                    and agent.component_id
                    != self._connection.mavlink_connection.source_component
                    and agent.component_id == 1
                ):
                    return True

            return False

        return [
            (agent.system_id, agent.component_id)
            for agent in filter(filter_fn, self.agents)
        ]

    def _send_command(
        self,
        agent_ids: AgentID | list[AgentID] | None,
        executor: CommandExecutor,
        command_type: str,
        retry: bool,
        message_timeout: float,
        ack_timeout: float,
        ack_packet_type: str = "COMMAND_ACK",
        state_verifier: StateVerifier | None = None,
        post_execution_handler: PostExecutionHandler | None = None,
    ) -> Future:
        """
        Send a command to the desired agents.

        :param agent_ids: agents to send the command to
        :type agent_ids: AgentID | list[AgentID] | None
        :param executor: function used to execute the command
        :type executor: CommandExecutor
        :param command_type: type of command being executed; used for debugging
        :type command_type: str
        :param retry: retry sending the command on failure
        :type retry: bool
        :param message_timeout: maximum amount of time allowed to try sending the
            command to an agent before a timeout occurs, defaults to 2.5 [s]
        :type message_timeout: float, optional
        :param ack_timeout: maximum amount of time allowed per attempt to verify
            acknowledgement of a command, defaults to 0.5 [s]
        :type ack_timeout: float, optional
        :param ack_packet_type: packet used to indicate message acknowledgment, defaults
            to "COMMAND_ACK"
        :type ack_packet_type: str, optional
        :param state_verifier: function called to verify that the command resulted in
            the desired changes on an agent, defaults to None
        :type state_verifier: StateVerifier | None, optional
        :param post_execution_handler: function called after successful execution, can
            be used to perform post-processing or handle the acknowledgment message,
            defaults to None
        :type post_execution_handler: PostExecutionHandler | None, optional
        :raises RuntimeError: Attempted to send a message without an active MAVLink
            connection
        :return: future message response, if any
        :rtype: Future
        """
        if not self._connection.connected:
            raise RuntimeError(
                "Attempted to send a message without an active MAVLink connection."
            )

        if agent_ids is None:
            agent_ids = self.__get_expected_agent_ids()

        if self._connection.connected:
            if isinstance(agent_ids, list):
                future = self.__send_message_thread_pool_executor.submit(
                    self.__send_command_list_handler,
                    agent_ids,
                    executor,
                    command_type,
                    retry,
                    ack_packet_type,
                    message_timeout,
                    ack_timeout,
                    state_verifier,
                    post_execution_handler,
                )
            else:
                future = self.__send_message_thread_pool_executor.submit(
                    self.__send_command_handler,  # type: ignore
                    agent_ids,
                    executor,
                    command_type,
                    retry,
                    ack_packet_type,
                    message_timeout,
                    ack_timeout,
                    state_verifier,
                    post_execution_handler,
                )

        return future

    def __send_command_list_handler(
        self,
        agent_ids: list[AgentID],
        executor: CommandExecutor,
        command_type: str,
        retry: bool,
        ack_packet_type: str,
        message_timeout: float,
        ack_timeout: float,
        state_verifier: StateVerifier | None,
        post_execution_handler: PostExecutionHandler | None,
    ) -> list[Response]:
        """
        Handle sending a list of commands.

        :param agent_ids: agents to send the command to
        :type agent_ids: list[AgentID]
        :param executor: function used to execute the command
        :type executor: CommandExecutor
        :param command_type: type of command being executed; used for debugging
        :type command_type: str
        :param retry: retry sending the command on failure
        :type retry: bool
        :param message_timeout: maximum amount of time allowed to try sending the
            command to an agent before a timeout occurs
        :type message_timeout: float
        :param ack_timeout: maximum amount of time allowed per attempt to verify
            acknowledgement of a command
        :type ack_timeout: float
        :param ack_packet_type: packet used to indicate message acknowledgment
        :type ack_packet_type: str
        :param state_verifier: function called to verify that the command resulted in
            the desired changes on an agent
        :type state_verifier: StateVerifier | None
        :param post_execution_handler: function called after successful execution, can
            be used to perform post-processing or handle the acknowledgment message
        :type post_execution_handler: PostExecutionHandler | None
        :return: response of each message sent
        :rtype: list[Response]
        """
        responses: list[Response] = []

        for agent_id in agent_ids:
            responses.append(
                self.__send_command_handler(
                    agent_id,
                    executor,
                    command_type,
                    retry,
                    ack_packet_type,
                    message_timeout,
                    ack_timeout,
                    state_verifier,
                    post_execution_handler,
                )
            )

        return responses

    def __send_command_handler(
        self,
        agent_id: AgentID,
        executor: CommandExecutor,
        command_type: str,
        retry: bool,
        ack_packet_type: str,
        message_timeout: float,
        ack_timeout: float,
        state_verifier: StateVerifier | None,
        post_execution_handler: PostExecutionHandler | None,
    ) -> Response:
        """
        Handle sending a single command.

        :param agent_id: agent to send the command to
        :type agent_id: AgentID
        :param executor: function used to execute the command
        :type executor: CommandExecutor
        :param command_type: type of command being executed; used for debugging
        :type command_type: str
        :param retry: retry sending the command on failure
        :type retry: bool
        :param message_timeout: maximum amount of time allowed to try sending the
            command to an agent before a timeout occurs
        :type message_timeout: float
        :param ack_timeout: maximum amount of time allowed per attempt to verify
            acknowledgement of a command
        :type ack_timeout: float
        :param ack_packet_type: packet used to indicate message acknowledgment
        :type ack_packet_type: str
        :param state_verifier: function called to verify that the command resulted in
            the desired changes on an agent
        :type state_verifier: StateVerifier | None
        :param post_execution_handler: function called after successful execution, can
            be used to perform post-processing or handle the acknowledgment message
        :type post_execution_handler: PostExecutionHandler | None
        :return: message response
        :rtype: Response
        """
        # Determine whether the agent has been recognized
        if agent_id not in self._agents:
            self._logger.info(
                "The current set of registered agents does not include Agent "
                f"({agent_id[0]}, {agent_id[1]}). The provided message will "
                "still be sent; however, the system may not be able to confirm "
                "reception of the message."
            )

        try:
            # Execute the command
            if self.__send_message_mutex.acquire(timeout=0.1):
                try:
                    executor(agent_id)
                except Exception:
                    self._logger.debug(
                        "An error occurred while executing a command", exc_info=True
                    )
                finally:
                    self.__send_message_mutex.release()

            # Get the result of the message and retry if desired
            result, code, ack_msg = self.__get_message_result(
                agent_id,
                executor,
                retry,
                ack_packet_type=ack_packet_type,
                state_verifier=state_verifier,
                message_timeout=message_timeout,
                ack_timeout=ack_timeout,
            )

        except Exception:
            self._logger.exception(
                f"Exception occurred while sending message: {command_type}",
                exc_info=True,
            )
            return Response(
                agent_id,
                command_type,
                False,
                codes.EXCEPTION,
            )

        # Run the post-execution handler
        if result and post_execution_handler is not None:
            post_execution_handler(agent_id, result, code, ack_msg)

        return Response(
            agent_id,
            command_type,
            result,
            code,
        )

    def __get_message_result(
        self,
        agent_id: AgentID,
        executor: CommandExecutor,
        retry: bool,
        ack_packet_type: str,
        state_verifier: StateVerifier | None,
        message_timeout: float,
        ack_timeout: float,
    ) -> tuple[bool, MessageCode, dict | None]:
        """
        Get the result of the command.

        Attempt to acknowledge the message and verify the state of an agent if a state
        verifier is provided. If the retry flag has been set, retry sending the message.

        :param agent_id: agent to send the command to
        :type agent_id: AgentID
        :param executor: function used to execute the command
        :type executor: CommandExecutor
        :param retry: retry sending the command on failure
        :type retry: bool
        :param ack_packet_type: packet used to indicate message acknowledgment, defaults
            to "COMMAND_ACK"
        :type ack_packet_type: str, optional
        :param state_verifier: function called to verify that the command resulted in
            the desired changes on an agent, defaults to None
        :type state_verifier: StateVerifier | None, optional
        :param message_timeout: maximum amount of time allowed to try sending the
            command to an agent before a timeout occurs, defaults to 2.5 [s]
        :type message_timeout: float, optional
        :param ack_timeout: maximum amount of time allowed per attempt to verify
            acknowledgement of a command, defaults to 0.5 [s]
        :type ack_timeout: float, optional
        :return: message send was successful, message response code, acknowledgement
            message received
        :rtype: Tuple[bool, MessageCode, dict | None]
        """
        ack = False
        code = codes.ACK_FAILURE

        ack, ack_msg = self.__ack_message(ack_packet_type, timeout=ack_timeout)

        if ack:
            code = codes.SUCCESS

            if (
                agent_id[0],
                agent_id[1],
            ) in self._agents and state_verifier is not None:
                ack = state_verifier(agent_id)

                if not ack:
                    code = codes.STATE_VALIDATION_FAILURE

        else:
            code = codes.ACK_FAILURE

        if retry and not ack:
            start_time = time.time()

            while time.time() - start_time <= message_timeout:
                if self.__send_message_mutex.acquire(timeout=0.1):
                    try:
                        executor(agent_id)
                    except Exception:
                        self._logger.debug(
                            "An error occurred while executing a command", exc_info=True
                        )
                    finally:
                        self.__send_message_mutex.release()

                ack, code, ack_msg = self.__get_message_result(
                    agent_id,
                    executor,
                    False,
                    ack_packet_type=ack_packet_type,
                    state_verifier=state_verifier,
                    message_timeout=message_timeout,
                    ack_timeout=ack_timeout,
                )

                if ack:
                    break

        return ack, code, ack_msg

    def __ack_message(
        self, packet_type: str, timeout: float = 0.5
    ) -> tuple[bool, dict | None]:
        """
        Ensure that a distributed message is acknowledged.

        :param packet_type: The type of message that should be acknowledged
        :type packet_type: str
        :param timeout: The acceptable time period before the acknowledgement is
            considered timed out, defaults to 1.0
        :type timeout: float, optional
        :return: acknowledgement success, message received indicating success (if any)
        :rtype: Tuple[bool, Any]
        """
        # Flag indicating whether the message was acknowledged
        ack_success = False

        # Message received converted to a dictionary
        message = None

        # Start acknowledgement timer
        start_t = time.time()

        while time.time() - start_t < timeout:
            if self.__read_message_mutex.acquire(timeout=0.1):
                try:
                    if self._connection.mavlink_connection is not None:
                        message = self._connection.mavlink_connection.recv_match(
                            type=packet_type, blocking=False
                        )
                except Exception:
                    self._logger.debug(
                        "An exception was raised while attempting to acknowledge a "
                        "message.",
                        exc_info=True,
                    )
                finally:
                    self.__read_message_mutex.release()
            else:
                continue

            if message is not None:
                message = message.to_dict()

                if message["mavpackettype"] == packet_type:
                    ack_success = True
                    break

        return ack_success, message

    def __update_agent_timeout_states(self) -> None:
        """Update the timeout status of each agent in the network."""
        for agent in self._agents.values():
            if agent.last_heartbeat.value is not None:
                agent.timeout.value = (
                    monotonic.monotonic() - agent.last_heartbeat.value
                ) >= agent.timeout_period.value

        return

    def __receive_message(self) -> None:
        """Handle incoming messages and distribute them to their respective handlers."""
        while (
            self._connection.connected
            and self._connection.mavlink_connection is not None
        ):
            self.__update_agent_timeout_states()

            message = None

            # Attempt to read the message
            # Note that a timeout has been integrated. Consequently not ALL messages
            # may be received from an agent
            if self.__read_message_mutex.acquire(timeout=0.1):
                try:
                    message = self._connection.mavlink_connection.recv_msg()
                except Exception:
                    self._logger.debug(
                        "An error occurred on MAVLink message reception", exc_info=True
                    )
                    self._logger.debug(
                        "This exception may be raised if a message is being processed "
                        "and a disconnect is attempted"
                    )
                finally:
                    self.__read_message_mutex.release()

            # Continue if the message read was not read properly
            if message is None:
                continue

            # Log the message to the logfile
            if self.__file_logger is not None and message.get_type() != "BAD_DATA":
                self.__file_logger(
                    int(time.time() * 1.0e6),
                    message.get_srcSystem(),
                    message.get_srcComponent(),
                    message.get_type(),
                    message.to_dict(),
                )

            # Execute the respective message handler(s)
            if message.get_type() in self.__message_receivers.receivers:
                for function in self.__message_receivers.receivers[message.get_type()]:
                    with self.__access_agents_mutex:
                        try:
                            function(message, self._agents)
                        except Exception:
                            self._logger.exception(
                                "Exception in message handler for "
                                f"{message.get_type()}",
                                exc_info=True,
                            )

        return

    def __send_heartbeat(self) -> None:
        """Send a GCS heartbeat to the network."""
        HEARTBEAT_FREQ = 1  # Hz

        last_send = time.time()

        while (
            self._connection.connected
            and self._connection.mavlink_connection is not None
        ):
            # Sleep until it's time to resend the message
            if time.time() - last_send < 1 / HEARTBEAT_FREQ:
                time.sleep(1 / HEARTBEAT_FREQ - (time.time() - last_send))

            if self.__send_message_mutex.acquire(timeout=0.1):
                try:
                    self._connection.mavlink_connection.mav.heartbeat_send(
                        mavutil.mavlink.MAV_TYPE_GCS,
                        mavutil.mavlink.MAV_AUTOPILOT_INVALID,
                        0,
                        0,
                        0,
                    )
                    last_send = time.time()
                except Exception:
                    self._logger.debug(
                        "An error occurred when sending a MAVLink heartbeat",
                        exc_info=True,
                    )
                finally:
                    self.__send_message_mutex.release()

        return

    def __request_ping_measurement(self) -> None:
        """Send a TIMESYNC to signal ping measurement."""
        TIMESYNC_FREQ = 0.5  # Hz

        last_send = time.time()

        while (
            self._connection.connected
            and self._connection.mavlink_connection is not None
        ):
            # Sleep until it's time to resend the message
            if time.time() - last_send < 1 / TIMESYNC_FREQ:
                time.sleep(1 / TIMESYNC_FREQ - (time.time() - last_send))

            if self.__send_message_mutex.acquire(timeout=0.1):
                try:
                    # Construct ts1
                    # We use the top 10 bytes for the timestamp and the bottom 6
                    # for the source system and source component stamps
                    sys_time = str(int(time.time() * 1e6))[:10]
                    src_sys = str(
                        self._connection.mavlink_connection.source_system
                    ).zfill(3)
                    src_comp = str(
                        self._connection.mavlink_connection.source_component
                    ).zfill(3)
                    ts1 = int(f"{sys_time}{src_sys}{src_comp}")

                    self._connection.mavlink_connection.mav.timesync_send(0, ts1)
                    last_send = time.time()
                except Exception:
                    self._logger.debug(
                        "An error occurred when sending a timesync request to the "
                        "swarm agents",
                        exc_info=True,
                    )
                finally:
                    self.__send_message_mutex.release()

        return

    def __request_system_time(self, operation: str, key: AgentID, value: Agent) -> None:
        """
        Request the system time from the agent at the desired rate.

        :param operation: dictionary operation performed
        :type operation: str
        :param key: dictionary key (agent ID)
        :type key: AgentID
        :param value: dictionary value (agent)
        :type value: Agent
        """
        REQUEST_FREQ = 1.0  # Hz

        if operation == "set" and self._connection.mavlink_connection is not None:
            # Request that the agent broadcast its system time at the target interval
            # Note that we request that it broadcast to reduce reduncancy in the
            # case where multiple agents create a request for this message
            future = self.set_message_interval(
                mavutil.mavlink.MAVLINK_MSG_ID_SYSTEM_TIME, REQUEST_FREQ, 2, key, True
            )

            while not future.done():
                pass

            response = future.result()

            if not response.result:
                self._logger.warning(
                    "Unable to set the message interval of the SYSTEM_TIME message on "
                    f"agent {response.target_agent_id}. This warning can be safely "
                    "ignored if the target ID is not an actual agent in the swarm or "
                    "if state estimation is not required."
                )
        return

    def __measure_ping(self, message: Any, agents: dict[AgentID, Agent]) -> None:
        """
        Measure the message latency between the source and the agent.

        This has been implemented externally to the receivers because of its dependence
        on the MavSwarm ID.

        :param message: Incoming MAVLink message
        :type message: Any
        :param agents: agents in the swarm
        :type agents: dict[AgentID, Agent]
        """
        receive_time = time.time()

        try:
            if (
                self._connection.mavlink_connection is not None
                and int(str(message.ts1)[-6:-3])
                == self._connection.mavlink_connection.source_system
                and int(str(message.ts1)[-2:])
                == self._connection.mavlink_connection.source_component
            ):
                agent_id = (message.get_srcSystem(), message.get_srcComponent())

                ping = int((receive_time - float(str(message.ts1)[:-6])) * 1000)
                agents[agent_id].ping.value = ping

                # Log the ping to the log file
                if self.__file_logger is not None:
                    self.__file_logger(
                        int(time.time() * 1.0e6),
                        message.get_srcSystem(),
                        message.get_srcComponent(),
                        "PING",
                        {"ping": ping},
                    )
        except Exception:
            self._logger.debug(
                "An error occurred while attempting to handle the time sync message"
            )

        return

    def __sync_clocks(self, message: Any, agents: dict[AgentID, Agent]) -> None:
        """
        Measure the offset between the agent and source clocks.

        This has been implemented externally from the message receivers because of its
        dependence on the time since boot.

        :param message: Incoming MAVLink message
        :type message: Any
        :param agents: agents in the swarm
        :type agents: dict[AgentID, Agent]
        """
        agent_id = (message.get_srcSystem(), message.get_srcComponent())

        if self.time_since_boot is not None and agent_id in agents:
            # We make the assumption that the latency is equivalent in both directions
            agents[agent_id].update_clock_offset(
                message.time_boot_ms
                - int(agents[agent_id].ping.value / 2)
                - self.time_since_boot
            )

        return

    def enable_collision_avoidance(
        self,
        reach_time: float,
        position_error: float,
        velocity_error: float,
        collision_response: int,
        use_latency: bool = True,
        initial_step_size: float = 0.1,
        reach_timeout: float = 0.01,
        retry_collision_response: bool = True,
        verify_collision_response_state: bool = True,
        max_time_difference: float = 2.0,
    ) -> None:
        """
        Enable collision avoidance between agents.

        WARNING: THIS IS A HIGHLY EXPERIMENTAL FEATURE!

        Please use extreme caution when using collision avoidance! The pymavswarm team
        does not take any credit for any collisions that occur when using this
        feature.

        :param reach_time: amount of time to project forward when computing the
            reachable states of agents [s]
        :type reach_time: float
        :param position_error: 3D position error of each agent [m]
        :type position_error: float
        :param velocity_error: 3D velocity error of each agent [m/s]
        :type velocity_error: float
        :param collision_response: collision response to execute when a potential
            collision is detected
        :type collision_response: int
        :param use_latency: integrate the current communications latency between the
            agents into the reach time calculation, defaults to True
        :type use_latency: bool, optional
        :param initial_step_size: initial step to step forward when performing face
            lifting (lower means higher accuracy, but slower, higher means lower
            accuracy but faster), defaults to 0.01
        :type initial_step_size: float, optional
        :param reach_timeout: maximum amount of time to spend computing the reachable
            set [s], defaults to 0.01
        :type reach_timeout: float, optional
        :param retry_collision_response: retry sending a collision response if an agent
            does not acknowledge the collision response command, defaults to True
        :type retry_collision_response: bool, optional
        :param verify_collision_response_state: verify that an agent properly changes
            states after receiving a collision response command, defaults to True
        :type verify_collision_response_state: bool, optional
        :param max_time_difference: max difference between agent timestamps before the
            state is considered stale and not checked [s], defaults to 2.0
        :type max_time_difference: float, optional
        """
        self._logger.warning("Collision avoidance mode has been enabled")

        # Create a callback function to handle checking for collisions when a position
        # message is received
        def check_for_collisions(
            sys_id: int,
            comp_id: int,
            time_boot_ms: float,
        ):
            sender_agent = self.get_agent_by_id((sys_id, comp_id))

            # Make sure that the agent has been registered
            if sender_agent is None:
                return

            # Construct the initial state
            sender_init_rect = HyperRectangle(
                [
                    # When computing the reachable state for the position, we pass
                    # the origin as the position. After computing what the reachable
                    # change, we correct the original lat/lon position. This
                    # helps us eliminate *some* error that occurs during
                    # conversions.
                    Interval(-position_error, position_error),
                    Interval(-position_error, position_error),
                    Interval(
                        sender_agent.location.altitude - position_error,
                        sender_agent.location.altitude + position_error,
                    ),
                    Interval(
                        sender_agent.velocity.velocity_x - velocity_error,
                        sender_agent.velocity.velocity_x + velocity_error,
                    ),
                    Interval(
                        sender_agent.velocity.velocity_y - velocity_error,
                        sender_agent.velocity.velocity_y + velocity_error,
                    ),
                    Interval(
                        sender_agent.velocity.velocity_z - velocity_error,
                        sender_agent.velocity.velocity_z + velocity_error,
                    ),
                ]
            )

            # Account for latency in the reach time if desired
            if use_latency:
                sender_reach_time = reach_time + ((sender_agent.ping.value / 2) / 100)
            else:
                sender_reach_time = reach_time

            try:
                # Compute the sender's reachable state
                (
                    sender_reachable_state,
                    sender_reach_time_elapsed,
                ) = SafetyChecker.face_lifting_iterative_improvement(
                    sender_init_rect,
                    time_boot_ms,
                    (
                        sender_agent.acceleration.acceleration_x,
                        sender_agent.acceleration.acceleration_y,
                        sender_agent.acceleration.acceleration_z,
                    ),
                    initial_step_size=initial_step_size,
                    reach_time=sender_reach_time,
                    timeout=reach_timeout,
                )
            except Exception:
                self._logger.debug(
                    "Unable to compute the reachable state of the sender"
                )
                return

            # Specify Earth's radius to use for calculating position
            radius_earth = 6378137

            # Get the latitude given the previous latitude and some position
            # offset [m]
            def latitude_conversion(latitude: float, offset: float):
                return round(latitude + (offset / radius_earth) * (180 / math.pi), 7)

            # Get the longitude given the previous longitude and some position
            # offset [m]
            def longitude_conversion(latitude: float, longitude: float, offset: float):
                return round(
                    longitude
                    + (offset / radius_earth)
                    * (180 / math.pi)
                    / math.cos(latitude * math.pi / 180),
                    7,
                )

            # Correct the latitude using the reachable positions
            sender_reachable_state.intervals[0].interval_min = latitude_conversion(
                sender_agent.location.latitude,
                sender_reachable_state.intervals[0].interval_min,
            )
            sender_reachable_state.intervals[0].interval_max = latitude_conversion(
                sender_agent.location.latitude,
                sender_reachable_state.intervals[0].interval_max,
            )

            # Correct the longitude using the reachable positions
            sender_reachable_state.intervals[1].interval_min = longitude_conversion(
                sender_agent.location.latitude,
                sender_agent.location.longitude,
                sender_reachable_state.intervals[1].interval_min,
            )
            sender_reachable_state.intervals[1].interval_max = longitude_conversion(
                sender_agent.location.latitude,
                sender_agent.location.longitude,
                sender_reachable_state.intervals[1].interval_max,
            )

            # Get the list of agents that we should check for collisions with
            agent_ids_to_check = list(
                filter(
                    lambda agent_id: not (
                        sys_id == agent_id[0] and comp_id == agent_id[1]
                    ),
                    self.agent_ids,
                )
            )

            # Keep track of the agents that the sender may collide with
            colliding_agent_ids: list[AgentID] = []

            # Correct the time difference to use ms instead of seconds
            max_time_difference_ms = max_time_difference * 100

            for agent_id in agent_ids_to_check:
                agent = self.get_agent_by_id(agent_id)

                # Check if the agent exists and if the time difference is greater than
                # the allowable time
                if (
                    agent is None
                    or time_boot_ms - agent.last_gps_message_timestamp.value
                    > max_time_difference_ms
                ):
                    continue

                # Create the initial rectangle for the agent that we want to check
                # for collisions with
                agent_init_rect = HyperRectangle(
                    [
                        Interval(-position_error, position_error),
                        Interval(-position_error, position_error),
                        Interval(
                            agent.location.altitude - position_error,
                            agent.location.altitude + position_error,
                        ),
                        Interval(
                            agent.velocity.velocity_x - velocity_error,
                            agent.velocity.velocity_x + velocity_error,
                        ),
                        Interval(
                            agent.velocity.velocity_y - velocity_error,
                            agent.velocity.velocity_y + velocity_error,
                        ),
                        Interval(
                            agent.velocity.velocity_z - velocity_error,
                            agent.velocity.velocity_z + velocity_error,
                        ),
                    ]
                )

                # Set the reach time for the agent
                # Make sure to project forward to the time that the current agent is at
                # and then through the target reach time
                if use_latency:
                    agent_reach_time = (
                        reach_time
                        + ((agent.ping.value / 2) / 100)
                        + (time_boot_ms - agent.last_gps_message_timestamp.value)
                    )
                else:
                    agent_reach_time = reach_time + (
                        time_boot_ms - agent.last_gps_message_timestamp.value
                    )

                try:
                    # Compute the current agent's reachable state
                    (
                        agent_reachable_state,
                        _,
                    ) = SafetyChecker.face_lifting_iterative_improvement(
                        agent_init_rect,
                        agent.last_gps_message_timestamp.value,
                        (
                            agent.acceleration.acceleration_x,
                            agent.acceleration.acceleration_y,
                            agent.acceleration.acceleration_z,
                        ),
                        initial_step_size=initial_step_size,
                        reach_time=agent_reach_time,
                        timeout=reach_timeout,
                    )
                except Exception:
                    self._logger.debug(
                        "Unable to compute the reachable set for agent "
                        f"({agent.system_id}, {agent.component_id})"
                    )
                    return

                # Correct the latitude using the reachable positions
                agent_reachable_state.intervals[0].interval_min = latitude_conversion(
                    agent.location.latitude,
                    agent_reachable_state.intervals[0].interval_min,
                )
                agent_reachable_state.intervals[0].interval_max = latitude_conversion(
                    agent.location.latitude,
                    agent_reachable_state.intervals[0].interval_max,
                )

                # Correct the longitude using the reachable positions
                agent_reachable_state.intervals[1].interval_min = longitude_conversion(
                    agent.location.latitude,
                    agent.location.longitude,
                    agent_reachable_state.intervals[1].interval_min,
                )
                agent_reachable_state.intervals[1].interval_max = longitude_conversion(
                    agent.location.latitude,
                    agent.location.longitude,
                    agent_reachable_state.intervals[1].interval_max,
                )

                if agent_reachable_state.intersects(
                    sender_reachable_state, dimensions=[0, 1, 2]
                ):
                    colliding_agent_ids.append((agent.system_id, agent.component_id))

            # Handle the potential collision
            if colliding_agent_ids:
                self._logger.critical(
                    f"Agent ({sys_id}, {comp_id} may collide with agents "
                    f"{colliding_agent_ids} in the next {reach_time} seconds. "
                    f"The current global time is {self.time_since_boot}. The expected "
                    f"collision time is {sender_reach_time_elapsed}"
                )
                colliding_agent_ids.append((sys_id, comp_id))

                self.handle_collision(
                    colliding_agent_ids,
                    collision_response,
                    retry=retry_collision_response,
                    verify_state=verify_collision_response_state,
                )

            return

        # Start by adding the collision detection callback to all registered agents
        for agent_id in self.agent_ids:
            self._agents[
                agent_id
            ].last_gps_message_timestamp.state_changed_event.add_listener(
                check_for_collisions
            )

        def add_collision_check(operation: str, key: AgentID, value: Agent) -> None:
            if operation == "set" and key in self._agents:
                self._agents[
                    key
                ].last_gps_message_timestamp.state_changed_event.add_listener(
                    check_for_collisions
                )

        # Add collision detection for any new agents that are registered
        self.__agent_list_changed.add_listener(add_collision_check)

        # We make these private to prevent anyone from accidentally calling them
        # They need to be assigned to the instance; however, to ensure that users
        # can properly disable collision detection
        self.__check_for_collisions = check_for_collisions
        self.__add_collision_check = add_collision_check

        return

    def disable_collision_avoidance(self) -> None:
        """Disable collision detection."""
        self._logger.warning("Collision avoidance has been disabled")

        # Ensure that collision detection has been enabled first, then remove any
        # callbacks
        if hasattr(self, "_MavSwarm__check_for_collisions"):
            for agent_id in self.agent_ids:
                self._agents[agent_id].location.state_changed_event.remove_listener(
                    self.__check_for_collisions
                )
        if hasattr(self, "_MavSwarm__add_collision_check"):
            self.__agent_list_changed.remove_listener(self.__add_collision_check)

        return<|MERGE_RESOLUTION|>--- conflicted
+++ resolved
@@ -1854,7 +1854,6 @@
             ack_timeout,
         )
 
-<<<<<<< HEAD
     def handle_collision(
         self,
         colliding_agents: list[AgentID],
@@ -1926,7 +1925,7 @@
             future.add_done_callback(print_collision_response_result)
 
         return
-=======
+
     def set_message_interval(
         self,
         message: str,
@@ -1990,7 +1989,6 @@
             message_timeout,
             ack_timeout,
         )
->>>>>>> ec53ad59
 
     def get_agent_by_id(self, agent_id: AgentID) -> Agent | None:
         """
