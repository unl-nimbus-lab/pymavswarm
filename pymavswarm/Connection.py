import math
import time
import atexit
import logging
import monotonic
import threading
from .msg import *
from .state import *
from queue import Queue
from .Agent import Agent
from .param import Parameter
from pymavlink import mavutil
from typing import Any, Tuple
from pymavlink.dialects.v10 import ardupilotmega



class Connection:
    """
    The connection handles all interaction with the network and the MAVLink master device.
    Input Params:
        port             : str   : The port over which a connection should be established
        baud             : int   : The baudrate that a connection should be established with
        source_system    : int   : The system ID of the connection
        source_component : int   : The component ID of the connection
        msg_timeout      : float : The period of time that pymavswarm should re-attempt a message send if 
                                   a message isn't acknowledged by an agent
        ack_timeout      : float : The period of time that pymavswarm should check for an acknowledgement bit
                                   from the agent that it sent a message to
        log              : bool  : Boolean indicating whether the system should log the outputs to the terminal screen
        debug            : bool  : Boolean indicating whether to run pymavswarm in debug mode
    """
    def __init__(self, port: str, 
                 baud: int, 
                 source_system: int=255, 
<<<<<<< HEAD
                 source_component: int=0,
                 agent_timeout: float=30.0, 
=======
                 source_component: int=0, 
                 cmd_timeout: float=1.0,
                 log: bool=False, 
>>>>>>> 199c4feb
                 debug: bool=False) -> None:

        self.logger = self.__init_logger('connection', debug=debug)

        # Create a new mavlink connection
        self.master = mavutil.mavlink_connection(port, 
                                                 baud=baud, 
                                                 source_system=source_system, 
                                                 source_component=source_component,
                                                 autoreconnect=True)

        # Ensure that a connection has been successfully established
        # Integrate a 2 second timeout
        resp = self.master.wait_heartbeat(timeout=2)

        if resp is None:
            raise TimeoutError('The system was unable to establish a connection with the specified device within the timeout period')

        # Class variables
        self.connected = True
        self.devices = {}
        self.message_listeners = {}
        self.message_senders = {}
        self.outgoing_msgs = Queue()
        self.outgoing_params = Queue()
        self.read_params = Queue()
        self.read_msg_mutex = threading.Lock()
        self.send_msg_mutex = threading.Lock()

        # Register the exit callback
        atexit.register(self.disconnect)

        # Threads
        self.heartbeat_t = threading.Thread(target=self.__heartbeat)
        self.heartbeat_t.daemon = True

        self.incoming_msg_t = threading.Thread(target=self.__incoming_msg_handler)
        self.incoming_msg_t.daemon = True

        """
        Messaage Listeners
        """

        @self.on_message(['HEARTBEAT'])
        def listener(self, msg) -> None:
            """
            Callback function used to handle incoming messages
            """
            # Make sure that the message isn't from a GCS
            if msg.get_type() == mavutil.mavlink.MAV_TYPE_GCS:
                return
            
            # Get the system ID and component ID
            sys_id = msg.get_srcSystem()
            comp_id = msg.get_srcComponent()

            # Create a new tuple key
            device_tuple = (sys_id, comp_id)

            # Create a new device assigned the respective sysid:compid pair
            device = Agent(sys_id, comp_id, timeout_period=agent_timeout)

            # If the device hasn't been seen before, save it
            if device_tuple not in self.devices:
                self.devices[device_tuple] = device
            else:
                # The connection has been restored
                if self.devices[device_tuple].timeout:
                    self.logger.info(f'Connection to device {sys_id}:{comp_id} has been restored')
                
            # Update the last heartbeat variable
            self.devices[device_tuple].last_heartbeat = monotonic.monotonic()
            
            self.devices[device_tuple].timeout = False

            return


        @self.on_message(['HEARTBEAT'])
        def listener(self, msg) -> None:
            """
            Handle general device information contained within a heartbeat
            """
            # Ignore messages sent by a GCS
            if msg.type == mavutil.mavlink.MAV_TYPE_GCS:
                return

            # Get the system ID and component ID
            sys_id = msg.get_srcSystem()
            comp_id = msg.get_srcComponent()

            # Create a new tuple key
            device_tuple = (sys_id, comp_id)

            # Let the heartbeat implementation handle this
            if not device_tuple in self.devices:
                return

            self.devices[device_tuple].armed = (msg.base_mode & mavutil.mavlink.MAV_MODE_FLAG_SAFETY_ARMED) != 0
            self.devices[device_tuple].system_status = msg.system_status
            self.devices[device_tuple].vehicle_type = msg.type

            # Update the last heartbeat
            self.devices[device_tuple].last_heartbeat = monotonic.monotonic()

            try:
                # NOTE: We assume that ArduPilot will be used
                self.devices[device_tuple].flight_mode = mavutil.mode_mapping_bynumber(msg.type)[msg.custom_mode]
            except Exception as e:
                # We received an invalid message
                pass

            return
        

        @self.on_message(['GLOBAL_POSITION_INT'])
        def listener(self, msg) -> None:
            """
            Handle the a GPS position message
            """
            # Get the system ID and component ID
            sys_id = msg.get_srcSystem()
            comp_id = msg.get_srcComponent()

            # Create a new tuple key
            device_tuple = (sys_id, comp_id)

            # Let the heartbeat implementation handle this
            if not device_tuple in self.devices:
                return

            # Update the device velocity
            if self.devices[device_tuple].velocity is None:
                v = Velocity(msg.vx / 100, msg.vy / 100, msg.vz / 100)
                self.devices[device_tuple].velocity = v
            else:
                self.devices[device_tuple].velocity.vx = msg.vx / 100
                self.devices[device_tuple].velocity.vy = msg.vy / 100
                self.devices[device_tuple].velocity.vz = msg.vz / 100

            # Update the device location
            if self.devices[device_tuple].location is None:
<<<<<<< HEAD
                loc = Location(msg.lat / 1.0e7, msg.lon / 1.0e7, msg.relative_alt / 1000)
=======
                loc = Location(msg.lat / 1.0e7, msg.lon / 1.0e7, msg.alt / 1000)
>>>>>>> 199c4feb
                self.devices[device_tuple].location = loc
            else:
                self.devices[device_tuple].location.latitude = msg.lat / 1.0e7
                self.devices[device_tuple].location.longitude = msg.lon / 1.0e7
<<<<<<< HEAD
                self.devices[device_tuple].location.altitude = msg.relative_alt / 1000
=======
                self.devices[device_tuple].location.altitude = msg.alt / 1000
>>>>>>> 199c4feb

            return

        
        @self.on_message(['ATTITUDE'])
        def listener(self, msg) -> None:
            """
            Handle an agent attitude message
            """
            # Get the system ID and component ID
            sys_id = msg.get_srcSystem()
            comp_id = msg.get_srcComponent()

            # Create a new tuple key
            device_tuple = (sys_id, comp_id)

            # Let the heartbeat implementation handle this
            if not device_tuple in self.devices:
                return

            # Update the respective devices attitude
            if self.devices[device_tuple].attitude is None:
                att = Attitude(msg.pitch, msg.yaw, msg.roll, msg.pitchspeed, msg.yawspeed, msg.rollspeed)
                self.devices[device_tuple].attitude = att
            else:
                self.devices[device_tuple].attitude.pitch = msg.pitch
                self.devices[device_tuple].attitude.roll = msg.roll
                self.devices[device_tuple].attitude.yaw = msg.yaw
                self.devices[device_tuple].attitude.pitch_speed = msg.pitchspeed
                self.devices[device_tuple].attitude.roll_speed = msg.rollspeed
                self.devices[device_tuple].attitude.yaw_speed = msg.yawspeed
            
            return


        @self.on_message(['SYS_STATUS'])
        def listener(self, msg) -> None:
            """
            Handle the system status message containing battery state
            """
            # Get the system ID and component ID
            sys_id = msg.get_srcSystem()
            comp_id = msg.get_srcComponent()

            # Create a new tuple key
            device_tuple = (sys_id, comp_id)

            # Let the heartbeat implementation handle this
            if not device_tuple in self.devices:
                return

            # Update the battery information
            if self.devices[device_tuple].battery is None:
                batt = Battery(msg.voltage_battery, msg.current_battery, msg.battery_remaining)
                self.devices[device_tuple].battery = batt
            else:
                self.devices[device_tuple].battery.voltage = msg.voltage_battery
                self.devices[device_tuple].battery.current = msg.current_battery
                self.devices[device_tuple].battery.level = msg.battery_remaining

            return


        @self.on_message(['GPS_RAW_INT'])
        def listener(self, msg) -> None:
            """
            Handle the GPS status information
            """
            # Get the system ID and component ID
            sys_id = msg.get_srcSystem()
            comp_id = msg.get_srcComponent()

            # Create a new tuple key
            device_tuple = (sys_id, comp_id)

            # Let the heartbeat implementation handle this
            if not device_tuple in self.devices:
                return

            # Read the GPS status information
            if self.devices[device_tuple].gps_info is None:
                info = GPSInfo(msg.eph, msg.epv, msg.fix_type, msg.satellites_visible)
                self.devices[device_tuple].gps_info = info
            else:
                self.devices[device_tuple].gps_info.eph = msg.eph
                self.devices[device_tuple].gps_info.epv = msg.epv
                self.devices[device_tuple].gps_info.fix_type = msg.fix_type
                self.devices[device_tuple].gps_info.satellites_visible = msg.satellites_visible
            
            return


        @self.on_message(['EKF_STATUS_REPORT'])
        def listener(self, msg) -> None:
            """
            Handle an EKF status message
            """
            # Get the system ID and component ID
            sys_id = msg.get_srcSystem()
            comp_id = msg.get_srcComponent()

            # Create a new tuple key
            device_tuple = (sys_id, comp_id)

            # Let the heartbeat implementation handle this
            if not device_tuple in self.devices:
                return

            # Read the EKF Status information
            if self.devices[device_tuple].ekf is None:
                ekf = EKFStatus(msg.velocity_variance, 
                                msg.pos_horiz_variance, 
                                msg.pos_vert_variance, 
                                msg.compass_variance, 
                                msg.terrain_alt_variance,
                                (msg.flags & ardupilotmega.EKF_POS_HORIZ_ABS) > 0,
                                (msg.flags & ardupilotmega.EKF_CONST_POS_MODE) > 0,
                                (msg.flags & ardupilotmega.EKF_PRED_POS_HORIZ_ABS) > 0)
                self.devices[device_tuple].ekf = ekf
            else:
                # Read variance properties
                self.devices[device_tuple].ekf.velocity_variance = msg.velocity_variance
                self.devices[device_tuple].ekf.pos_horiz_variance = msg.pos_horiz_variance
                self.devices[device_tuple].ekf.pos_vert_variance = msg.pos_vert_variance
                self.devices[device_tuple].ekf.compass_variance = msg.compass_variance
                self.devices[device_tuple].ekf.terrain_alt_variance = msg.terrain_alt_variance

                # Read flags
                self.devices[device_tuple].ekf.pos_horiz_abs = (msg.flags & ardupilotmega.EKF_POS_HORIZ_ABS) > 0
                self.devices[device_tuple].ekf.const_pos_mode = (msg.flags & ardupilotmega.EKF_CONST_POS_MODE) > 0
                self.devices[device_tuple].ekf.pred_pos_horiz_abs = (msg.flags & ardupilotmega.EKF_PRED_POS_HORIZ_ABS) > 0

            return


<<<<<<< HEAD
        @self.send_message(['arm'])
        def sender(self, msg: SystemCommandMsg, fn_id: int=0) -> None:
            """
            Arm an agent
            """
            self.master.mav.command_long_send(msg.target_system, msg.target_comp,
                                              mavutil.mavlink.MAV_CMD_COMPONENT_ARM_DISARM, 
                                              0,
                                              1, 0, 0, 0, 0, 0, 0)
            ack = False

            if self.__ack_msg('COMMAND_ACK', timeout=msg.ack_timeout):
                ack = True
            else:
                if msg.retry:
                    if self.__retry_msg_send(msg, self.message_senders[msg.get_type()][fn_id]):
                        ack = True
                    
            if ack:
                self.logger.info(f'Successfully acknowledged reception of the arm command sent to Agent ({msg.target_system}, {msg.target_comp})')    
            else:
                self.logger.error(f'Failed to acknowledge reception of the arm command sent to Agent ({msg.target_system}, {msg.target_comp})')
=======
        """
        Arming commands
        """

        @self.send_message(['arm'])
        def sender(self, sys_id, comp_id, require_ack=False) -> None:
            """
            Arm an agent
            """
            self.__send_arming_msg(1, sys_id, comp_id, require_ack)
>>>>>>> 199c4feb

            return ack

        
        @self.send_message(['disarm'])
<<<<<<< HEAD
        def sender(self, msg: SystemCommandMsg, fn_id: int=0) -> None:
            """
            Disarm an agent
            """
            self.master.mav.command_long_send(msg.target_system, msg.target_comp,
                                              mavutil.mavlink.MAV_CMD_COMPONENT_ARM_DISARM, 
                                              0,
                                              0, 0, 0, 0, 0, 0, 0)
            ack = False

            if self.__ack_msg('COMMAND_ACK', timeout=msg.ack_timeout)[0]:
                ack = True
            else:
                if msg.retry:
                    if self.__retry_msg_send(msg, self.message_senders[msg.get_type()][fn_id]):
                        ack = True
                    
            if ack:
                self.logger.info(f'Successfully acknowledged reception of the disarm command sent to Agent ({msg.target_system}, {msg.target_comp})')    
            else:
                self.logger.error(f'Failed to acknowledge reception of the disarm command sent to Agent ({msg.target_system}, {msg.target_comp})')
=======
        def sender(self, sys_id, comp_id, require_ack=False) -> None:
            """
            Disarm an agent
            """
            self.__send_arming_msg(0, sys_id, comp_id, require_ack)
>>>>>>> 199c4feb

            return ack

        
        @self.send_message(['kill'])
        def sender(self, msg: SystemCommandMsg, fn_id: int=0) -> None:
            """
            Force disarm an agent
            """
            self.master.mav.command_long_send(msg.target_system, msg.target_comp,
                                              mavutil.mavlink.MAV_CMD_COMPONENT_ARM_DISARM, 
                                              0,
                                              0, 21196, 0, 0, 0, 0, 0)
            ack = False

            if self.__ack_msg('COMMAND_ACK', timeout=msg.ack_timeout)[0]:
                ack = True
            else:
                if msg.retry:
                    if self.__retry_msg_send(msg, self.message_senders[msg.get_type()][fn_id]):
                        ack = True
                    
            if ack:
                self.logger.info(f'Successfully acknowledged reception of the kill command sent to Agent ({msg.target_system}, {msg.target_comp})')    
            else:
                self.logger.error(f'Failed to acknowledge reception of the kill command sent to Agent ({msg.target_system}, {msg.target_comp})')

            return ack


        @self.send_message(['reboot'])
        def sender(self, msg: SystemCommandMsg, fn_id: int=0) -> None:
            """
            Reboot an agent
            """
            self.master.mav.command_long_send(msg.target_system, msg.target_comp,
                                              mavutil.mavlink.MAV_CMD_COMPONENT_ARM_DISARM, 
                                              0,
                                              1, 0, 0, 0, 0, 0, 0)
            ack = False

            if self.__ack_msg('COMMAND_ACK', timeout=msg.ack_timeout)[0]:
                ack = True
            else:
                if msg.retry:
                    if self.__retry_msg_send(msg, self.message_senders[msg.get_type()][fn_id]):
                        ack = True
                    
            if ack:
                self.logger.info(f'Successfully acknowledged reception of the reboot command sent to Agent ({msg.target_system}, {msg.target_comp})')    
            else:
                self.logger.error(f'Failed to acknowledge reception of the reboot command sent to Agent ({msg.target_system}, {msg.target_comp})')

            return ack


        @self.send_message(['shutdown'])
        def sender(self, msg: SystemCommandMsg, fn_id: int=0) -> None:
            """
            Shutdown an agent
            """
            self.master.mav.command_long_send(msg.target_system, msg.target_comp,
                                              mavutil.mavlink.MAV_CMD_COMPONENT_ARM_DISARM, 
                                              0,
                                              2, 0, 0, 0, 0, 0, 0)
            ack = False

            if self.__ack_msg('COMMAND_ACK', timeout=msg.ack_timeout)[0]:
                ack = True
            else:
                if msg.retry:
                    if self.__retry_msg_send(msg, self.message_senders[msg.get_type()][fn_id]):
                        ack = True
                    
            if ack:
                self.logger.info(f'Successfully acknowledged reception of the shutdown command sent to Agent ({msg.target_system}, {msg.target_comp})')    
            else:
                self.logger.error(f'Failed to acknowledge reception of the shutdown command sent to Agent ({msg.target_system}, {msg.target_comp})')

            return ack

        
        """
        Pre-flight calibration commands
        """

        @self.send_message(['accelcal'])
<<<<<<< HEAD
        def sender(self, msg: PreflightCalibrationMsg, fn_id: int=0) -> None:
            """
            Perform a full accelerometer calibration on the selected agent
            """
            self.master.mav.command_long_send(msg.target_system, msg.target_comp,
                                              mavutil.mavlink.MAV_CMD_PREFLIGHT_CALIBRATION, 
                                              0,
                                              0, 0, 0, 0, 1, 0, 0)
            ack = False

            if self.__ack_msg('COMMAND_ACK', timeout=msg.ack_timeout)[0]:
                ack = True
            else:
                if msg.retry:
                    if self.__retry_msg_send(msg, self.message_senders[msg.get_type()][fn_id]):
                        ack = True
                    
            if ack:
                self.logger.info(f'Successfully acknowledged reception of the accelerometer calibration command sent to Agent ({msg.target_system}, {msg.target_comp})')    
            else:
                self.logger.error(f'Failed to acknowledge reception of the accelerometer calibration command sent to Agent ({msg.target_system}, {msg.target_comp})')
=======
        def sender(self, sys_id, comp_id, require_ack=False) -> None:
            """
            Perform a full accelerometer calibration on the selected agent
            """
            self.__send_preflight_calibration_msg(1, sys_id, comp_id, require_ack)
>>>>>>> 199c4feb

            return ack


        @self.send_message(['accelcalsimple'])
<<<<<<< HEAD
        def sender(self, msg: PreflightCalibrationMsg, fn_id: int=0) -> None:
            """
            Perform a simple accelerometer calibration on the selected agent
            """
            self.master.mav.command_long_send(msg.target_system, msg.target_comp,
                                              mavutil.mavlink.MAV_CMD_PREFLIGHT_CALIBRATION, 
                                              0,
                                              0, 0, 0, 0, 4, 0, 0)
            ack = False

            if self.__ack_msg('COMMAND_ACK', timeout=msg.ack_timeout)[0]:
                ack = True
            else:
                if msg.retry:
                    if self.__retry_msg_send(msg, self.message_senders[msg.get_type()][fn_id]):
                        ack = True
                    
            if ack:
                self.logger.info(f'Successfully acknowledged reception of the simple accelerometer calibration command sent to Agent ({msg.target_system}, {msg.target_comp})')    
            else:
                self.logger.error(f'Failed to acknowledge reception of the simple accelerometer calibration command sent to Agent ({msg.target_system}, {msg.target_comp})')
=======
        def sender(self, sys_id, comp_id, require_ack=False) -> None:
            """
            Perform a simple accelerometer calibration on the selected agent
            """
            self.__send_preflight_calibration_msg(4, sys_id, comp_id, require_ack)
>>>>>>> 199c4feb

            return ack


        @self.send_message(['ahrstrim'])
<<<<<<< HEAD
        def sender(self, msg: PreflightCalibrationMsg, fn_id: int=0) -> None:
=======
        def sender(self, sys_id, comp_id, require_ack=False) -> None:
>>>>>>> 199c4feb
            """
            Perform an AHRS trim on the selected agent
            """
<<<<<<< HEAD
            self.master.mav.command_long_send(msg.target_system, msg.target_comp,
                                              mavutil.mavlink.MAV_CMD_PREFLIGHT_CALIBRATION, 
                                              0,
                                              0, 0, 0, 0, 2, 0, 0)
            ack = False

            if self.__ack_msg('COMMAND_ACK', timeout=msg.ack_timeout)[0]:
                ack = True
            else:
                if msg.retry:
                    if self.__retry_msg_send(msg, self.message_senders[msg.get_type()][fn_id]):
                        ack = True
                    
            if ack:
                self.logger.info(f'Successfully acknowledged reception of the AHRS trim command sent to Agent ({msg.target_system}, {msg.target_comp})')    
            else:
                self.logger.error(f'Failed to acknowledge reception of the AHRS trim command sent to Agent ({msg.target_system}, {msg.target_comp})')
=======
            self.__send_preflight_calibration_msg(2, sys_id, comp_id, require_ack)
>>>>>>> 199c4feb

            return ack


        @self.send_message(['gyrocal'])
        def sender(self, msg: PreflightCalibrationMsg, fn_id: int=0) -> None:
            """
            Perform a gyroscope calibration on the selected agent
            """
            self.master.mav.command_long_send(msg.target_system, msg.target_comp,
                                              mavutil.mavlink.MAV_CMD_PREFLIGHT_CALIBRATION, 
                                              0,
                                              1, 0, 0, 0, 0, 0, 0)
            ack = False

            if self.__ack_msg('COMMAND_ACK', timeout=msg.ack_timeout)[0]:
                ack = True
            else:
                if msg.retry:
                    if self.__retry_msg_send(msg, self.message_senders[msg.get_type()][fn_id]):
                        ack = True
                    
            if ack:
                self.logger.info(f'Successfully acknowledged reception of the gyroscope calibration command sent to Agent ({msg.target_system}, {msg.target_comp})')    
            else:
                self.logger.error(f'Failed to acknowledge reception of the gyroscope calibration command sent to Agent ({msg.target_system}, {msg.target_comp})')

            return ack


        @self.send_message(['magnetometercal'])
        def sender(self, msg: PreflightCalibrationMsg, fn_id: int=0) -> None:
            """
            Perform a magnetometer calibration on the selected agent
            """
            self.master.mav.command_long_send(msg.target_system, msg.target_comp,
                                              mavutil.mavlink.MAV_CMD_PREFLIGHT_CALIBRATION, 
                                              0,
                                              0, 1, 0, 0, 0, 0, 0)
            ack = False

            if self.__ack_msg('COMMAND_ACK', timeout=msg.ack_timeout)[0]:
                ack = True
            else:
                if msg.retry:
                    if self.__retry_msg_send(msg, self.message_senders[msg.get_type()][fn_id]):
                        ack = True
                    
            if ack:
                self.logger.info(f'Successfully acknowledged reception of the magnetometer calibration command sent to Agent ({msg.target_system}, {msg.target_comp})')    
            else:
                self.logger.error(f'Failed to acknowledge reception of the magnetometer calibration command sent to Agent ({msg.target_system}, {msg.target_comp})')

            return ack


        @self.send_message(['groundpressurecal'])
        def sender(self, msg: PreflightCalibrationMsg, fn_id: int=0) -> None:
            """
            Perform a ground pressure calibration on the selected agent
            """
            self.master.mav.command_long_send(msg.target_system, msg.target_comp,
                                              mavutil.mavlink.MAV_CMD_PREFLIGHT_CALIBRATION, 
                                              0,
                                              0, 0, 3, 0, 0, 0, 0)
            ack = False

            if self.__ack_msg('COMMAND_ACK', timeout=msg.ack_timeout)[0]:
                ack = True
            else:
                if msg.retry:
                    if self.__retry_msg_send(msg, self.message_senders[msg.get_type()][fn_id]):
                        ack = True
                    
            if ack:
                self.logger.info(f'Successfully acknowledged reception of the ground pressue calibration command sent to Agent ({msg.target_system}, {msg.target_comp})')    
            else:
                self.logger.error(f'Failed to acknowledge reception of the ground pressue calibration command sent to Agent ({msg.target_system}, {msg.target_comp})')

            return ack


        @self.send_message(['airspeedcal'])
        def sender(self, msg: PreflightCalibrationMsg, fn_id: int=0) -> None:
            """
            Perform airspeed calibration on the selected agent
            """
            self.master.mav.command_long_send(msg.target_system, msg.target_comp,
                                              mavutil.mavlink.MAV_CMD_PREFLIGHT_CALIBRATION, 
                                              0,
                                              0, 0, 0, 0, 0, 2, 0)
            ack = False

            if self.__ack_msg('COMMAND_ACK', timeout=msg.ack_timeout)[0]:
                ack = True
            else:
                if msg.retry:
                    if self.__retry_msg_send(msg, self.message_senders[msg.get_type()][fn_id]):
                        ack = True
                    
            if ack:
                self.logger.info(f'Successfully acknowledged reception of the airspeed calibration command sent to Agent ({msg.target_system}, {msg.target_comp})')    
            else:
                self.logger.error(f'Failed to acknowledge reception of the airspeed calibration command sent to Agent ({msg.target_system}, {msg.target_comp})')

            return ack


        @self.send_message(['barotempcal'])
        def sender(self, msg: PreflightCalibrationMsg, fn_id: int=0) -> None:
            """
            Perform a barometer temperature calibration on the selected agent
            """
            self.master.mav.command_long_send(msg.target_system, msg.target_comp,
                                              mavutil.mavlink.MAV_CMD_PREFLIGHT_CALIBRATION, 
                                              0,
                                              0, 0, 0, 0, 0, 0, 3)
            ack = False

            if self.__ack_msg('COMMAND_ACK', timeout=msg.ack_timeout)[0]:
                ack = True
            else:
                if msg.retry:
                    if self.__retry_msg_send(msg, self.message_senders[msg.get_type()][fn_id]):
                        ack = True
                    
            if ack:
                self.logger.info(f'Successfully acknowledged reception of the barometer temperature calibration command sent to Agent ({msg.target_system}, {msg.target_comp})')    
            else:
                self.logger.error(f'Failed to acknowledge reception of the barometer temperature calibration command sent to Agent ({msg.target_system}, {msg.target_comp})')

            return ack


        @self.send_message(['stabilize'])
<<<<<<< HEAD
        def sender(self, msg: FlightModeMsg, fn_id: int=0) -> None:
            """
            Set an agent to STABILIZE mode
            """
            # Reset target
            self.master.target_system = msg.target_system
            self.master.target_component = msg.target_comp

            # Send flight mode
            self.master.set_mode(self.master.mode_mapping()['STABILIZE'])

            ack = False

            if self.__ack_msg('COMMAND_ACK', timeout=msg.ack_timeout)[0]:
                ack = True
            else:
                if msg.retry:
                    if self.__retry_msg_send(msg, self.message_senders[msg.get_type()][fn_id]):
                        ack = True
                    
            if ack:
                self.logger.info(f'Successfully acknowledged reception of the flight mode STABILIZE command sent to Agent ({msg.target_system}, {msg.target_comp})')    
            else:
                self.logger.error(f'Failed to acknowledge reception of the flight mode STABILIZE command sent to Agent ({msg.target_system}, {msg.target_comp})')
=======
        def sender(self, sys_id, comp_id, require_ack=False) -> None:
            """
            Set an agent to STABILIZE mode
            """
            self.__send_flight_mode_msg('STABILIZE', sys_id, comp_id, require_ack)
>>>>>>> 199c4feb

            return ack


        @self.send_message(['acro'])
<<<<<<< HEAD
        def sender(self, msg: FlightModeMsg, fn_id: int=0) -> None:
            """
            Set an agent to ACRO mode
            """
            # Reset target
            self.master.target_system = msg.target_system
            self.master.target_component = msg.target_comp

            # Send flight mode
            self.master.set_mode(self.master.mode_mapping()['ACRO'])

            ack = False

            if self.__ack_msg('COMMAND_ACK', timeout=msg.ack_timeout)[0]:
                ack = True
            else:
                if msg.retry:
                    if self.__retry_msg_send(msg, self.message_senders[msg.get_type()][fn_id]):
                        ack = True
                    
            if ack:
                self.logger.info(f'Successfully acknowledged reception of the flight mode ACRO command sent to Agent ({msg.target_system}, {msg.target_comp})')    
            else:
                self.logger.error(f'Failed to acknowledge reception of the flight mode ACRO command sent to Agent ({msg.target_system}, {msg.target_comp})')
=======
        def sender(self, sys_id, comp_id, require_ack=False) -> None:
            """
            Set an agent to ACRO mode
            """
            self.__send_flight_mode_msg('ACRO', sys_id, comp_id, require_ack)
>>>>>>> 199c4feb

            return ack

        
        @self.send_message(['althold'])
<<<<<<< HEAD
        def sender(self, msg: FlightModeMsg, fn_id: int=0) -> None:
            """
            Set an agent to ALT_HOLD mode
            """
            # Reset target
            self.master.target_system = msg.target_system
            self.master.target_component = msg.target_comp

            # Send flight mode
            self.master.set_mode(self.master.mode_mapping()['ALT_HOLD'])

            ack = False

            if self.__ack_msg('COMMAND_ACK', timeout=msg.ack_timeout)[0]:
                ack = True
            else:
                if msg.retry:
                    if self.__retry_msg_send(msg, self.message_senders[msg.get_type()][fn_id]):
                        ack = True
                    
            if ack:
                self.logger.info(f'Successfully acknowledged reception of the flight mode ALT_HOLD command sent to Agent ({msg.target_system}, {msg.target_comp})')    
            else:
                self.logger.error(f'Failed to acknowledge reception of the flight mode ALT_HOLD command sent to Agent ({msg.target_system}, {msg.target_comp})')
=======
        def sender(self, sys_id, comp_id, require_ack=False) -> None:
            """
            Set an agent to ALT_HOLD mode
            """
            self.__send_flight_mode_msg('ALT_HOLD', sys_id, comp_id, require_ack)
>>>>>>> 199c4feb

            return ack


        @self.send_message(['auto'])
<<<<<<< HEAD
        def sender(self, msg: FlightModeMsg, fn_id: int=0) -> None:
            """
            Set an agent to AUTO mode
            """
            # Reset target
            self.master.target_system = msg.target_system
            self.master.target_component = msg.target_comp

            # Send flight mode
            self.master.set_mode(self.master.mode_mapping()['AUTO'])

            ack = False

            if self.__ack_msg('COMMAND_ACK', timeout=msg.ack_timeout)[0]:
                ack = True
            else:
                if msg.retry:
                    if self.__retry_msg_send(msg, self.message_senders[msg.get_type()][fn_id]):
                        ack = True
                    
            if ack:
                self.logger.info(f'Successfully acknowledged reception of the flight mode AUTO command sent to Agent ({msg.target_system}, {msg.target_comp})')    
            else:
                self.logger.error(f'Failed to acknowledge reception of the flight mode AUTO command sent to Agent ({msg.target_system}, {msg.target_comp})')
=======
        def sender(self, sys_id, comp_id, require_ack=False) -> None:
            """
            Set an agent to AUTO mode
            """
            self.__send_flight_mode_msg('AUTO', sys_id, comp_id, require_ack)
>>>>>>> 199c4feb

            return ack

        
        @self.send_message(['loiter'])
<<<<<<< HEAD
        def sender(self, msg: FlightModeMsg, fn_id: int=0) -> None:
            """
            Set an agent to LOITER mode
            """
            # Reset target
            self.master.target_system = msg.target_system
            self.master.target_component = msg.target_comp

            # Send flight mode
            self.master.set_mode(self.master.mode_mapping()['LOITER'])

            ack = False

            if self.__ack_msg('COMMAND_ACK', timeout=msg.ack_timeout)[0]:
                ack = True
            else:
                if msg.retry:
                    if self.__retry_msg_send(msg, self.message_senders[msg.get_type()][fn_id]):
                        ack = True
                    
            if ack:
                self.logger.info(f'Successfully acknowledged reception of the flight mode LOITER command sent to Agent ({msg.target_system}, {msg.target_comp})')    
            else:
                self.logger.error(f'Failed to acknowledge reception of the flight mode LOITER command sent to Agent ({msg.target_system}, {msg.target_comp})')
=======
        def sender(self, sys_id, comp_id, require_ack=False) -> None:
            """
            Set an agent to LOITER mode
            """
            self.__send_flight_mode_msg('LOITER', sys_id, comp_id, require_ack)
>>>>>>> 199c4feb

            return ack


        @self.send_message(['rtl'])
<<<<<<< HEAD
        def sender(self, msg: FlightModeMsg, fn_id: int=0) -> None:
            """
            Set an agent to RTL mode
            """
            # Reset target
            self.master.target_system = msg.target_system
            self.master.target_component = msg.target_comp

            # Send flight mode
            self.master.set_mode(self.master.mode_mapping()['RTL'])

            ack = False

            if self.__ack_msg('COMMAND_ACK', timeout=msg.ack_timeout)[0]:
                ack = True
            else:
                if msg.retry:
                    if self.__retry_msg_send(msg, self.message_senders[msg.get_type()][fn_id]):
                        ack = True
                    
            if ack:
                self.logger.info(f'Successfully acknowledged reception of the flight mode RTL command sent to Agent ({msg.target_system}, {msg.target_comp})')    
            else:
                self.logger.error(f'Failed to acknowledge reception of the flight mode RTL command sent to Agent ({msg.target_system}, {msg.target_comp})')
=======
        def sender(self, sys_id, comp_id, require_ack=False) -> None:
            """
            Set an agent to RTL mode
            """
            self.__send_flight_mode_msg('RTL', sys_id, comp_id, require_ack)
>>>>>>> 199c4feb

            return ack


        @self.send_message(['land'])
<<<<<<< HEAD
        def sender(self, msg: FlightModeMsg, fn_id: int=0) -> None:
            """
            Set an agent to LAND mode
            """
            # Reset target
            self.master.target_system = msg.target_system
            self.master.target_component = msg.target_comp

            # Send flight mode
            self.master.set_mode(self.master.mode_mapping()['LAND'])

            ack = False

            if self.__ack_msg('COMMAND_ACK', timeout=msg.ack_timeout)[0]:
                ack = True
            else:
                if msg.retry:
                    if self.__retry_msg_send(msg, self.message_senders[msg.get_type()][fn_id]):
                        ack = True
                    
            if ack:
                self.logger.info(f'Successfully acknowledged reception of the flight mode LAND command sent to Agent ({msg.target_system}, {msg.target_comp})')    
            else:
                self.logger.error(f'Failed to acknowledge reception of the flight mode LAND command sent to Agent ({msg.target_system}, {msg.target_comp})')
=======
        def sender(self, sys_id, comp_id, require_ack=False) -> None:
            """
            Set an agent to LAND mode
            """
            self.__send_flight_mode_msg('LAND', sys_id, comp_id, require_ack)
>>>>>>> 199c4feb

            return ack


        @self.send_message(['throw'])
<<<<<<< HEAD
        def sender(self, msg: FlightModeMsg, fn_id: int=0) -> None:
            """
            Set an agent to THROW mode
            """
            # Reset target
            self.master.target_system = msg.target_system
            self.master.target_component = msg.target_comp

            # Send flight mode
            self.master.set_mode(self.master.mode_mapping()['THROW'])

            ack = False

            if self.__ack_msg('COMMAND_ACK', timeout=msg.ack_timeout)[0]:
                ack = True
            else:
                if msg.retry:
                    if self.__retry_msg_send(msg, self.message_senders[msg.get_type()][fn_id]):
                        ack = True
                    
            if ack:
                self.logger.info(f'Successfully acknowledged reception of the flight mode THROW command sent to Agent ({msg.target_system}, {msg.target_comp})')    
            else:
                self.logger.error(f'Failed to acknowledge reception of the flight mode THROW command sent to Agent ({msg.target_system}, {msg.target_comp})')
=======
        def sender(self, sys_id, comp_id, require_ack=False) -> None:
            """
            Set an agent to THROW mode
            """
            self.__send_flight_mode_msg('THROW', sys_id, comp_id, require_ack)
>>>>>>> 199c4feb

            return ack


        @self.send_message(['systemid'])
<<<<<<< HEAD
        def sender(self, msg: FlightModeMsg, fn_id: int=0) -> None:
            """
            Set an agent to SYSTEM ID mode
            """
            # Reset target
            self.master.target_system = msg.target_system
            self.master.target_component = msg.target_comp

            # Send flight mode
            self.master.set_mode(self.master.mode_mapping()['SYSTEMID'])

            ack = False

            if self.__ack_msg('COMMAND_ACK', timeout=msg.ack_timeout)[0]:
                ack = True
            else:
                if msg.retry:
                    if self.__retry_msg_send(msg, self.message_senders[msg.get_type()][fn_id]):
                        ack = True
                    
            if ack:
                self.logger.info(f'Successfully acknowledged reception of the flight mode SYSTEMID command sent to Agent ({msg.target_system}, {msg.target_comp})')    
            else:
                self.logger.error(f'Failed to acknowledge reception of the flight mode SYSTEMID command sent to Agent ({msg.target_system}, {msg.target_comp})')
=======
        def sender(self, sys_id, comp_id, require_ack=False) -> None:
            """
            Set an agent to SYSTEM ID mode
            """
            self.__send_flight_mode_msg('SYSTEMID', sys_id, comp_id, require_ack)
>>>>>>> 199c4feb

            return ack


        @self.send_message(['guided'])
<<<<<<< HEAD
        def sender(self, msg: FlightModeMsg, fn_id: int=0) -> None:
            """
            Set an agent to GUIDED mode
            """
            # Reset target
            self.master.target_system = msg.target_system
            self.master.target_component = msg.target_comp

            # Send flight mode
            self.master.set_mode(self.master.mode_mapping()['GUIDED'])

            ack = False

            if self.__ack_msg('COMMAND_ACK', timeout=msg.ack_timeout)[0]:
                ack = True
            else:
                if msg.retry:
                    if self.__retry_msg_send(msg, self.message_senders[msg.get_type()][fn_id]):
                        ack = True
                    
            if ack:
                self.logger.info(f'Successfully acknowledged reception of the flight mode GUIDED command sent to Agent ({msg.target_system}, {msg.target_comp})')    
            else:
                self.logger.error(f'Failed to acknowledge reception of the flight mode GUIDED command sent to Agent ({msg.target_system}, {msg.target_comp})')
=======
        def sender(self, sys_id, comp_id, require_ack=False) -> None:
            """
            Set an agent to GUIDED mode
            """
            self.__send_flight_mode_msg('GUIDED', sys_id, comp_id, require_ack)

            return

        
        """
        HRL commands
        """

        @self.send_message(['startros'])
        def sender(self, sys_id, comp_id, require_ack=False) -> None:
            """
            Start ROS on the respective agent
            """
            self.__send_hrl_msg(0, sys_id, comp_id, require_ack)
>>>>>>> 199c4feb

            return ack

        
        @self.send_message(['startpath'])
        def sender(self, msg: HRLMsg, fn_id: int=0) -> None:
            """
            Start path execution on the respective agent
            """
            # Reset target
            self.master.target_system = msg.target_system
            self.master.target_component = msg.target_comp

            # Send flight mode
            self.master.mav.named_value_int_send(int(time.time()), str.encode('hrl-state-arg'), 0)

<<<<<<< HEAD
            ack = False

            if self.__ack_msg('COMMAND_ACK', timeout=msg.ack_timeout)[0]:
                ack = True
            else:
                if msg.retry:
                    if self.__retry_msg_send(msg, self.message_senders[msg.get_type()][fn_id]):
                        ack = True
                    
            if ack:
                self.logger.info(f'Successfully acknowledged reception of the start flight path HRL command sent to Agent ({msg.target_system}, {msg.target_comp})')    
            else:
                self.logger.error(f'Failed to acknowledge reception of the start flight path HRL command sent to Agent ({msg.target_system}, {msg.target_comp})')

            return ack

        
        @self.send_message(['stoppath'])
        def sender(self, msg: HRLMsg, fn_id: int=0) -> None:
            """
            Stop path execution on the respective agent
            """
            # Reset target
            self.master.target_system = msg.target_system
            self.master.target_component = msg.target_comp

            # Send flight mode
            self.master.mav.named_value_int_send(int(time.time()), str.encode('hrl-state-arg'), 1)

            ack = False

            if self.__ack_msg('COMMAND_ACK', timeout=msg.ack_timeout)[0]:
                ack = True
            else:
                if msg.retry:
                    if self.__retry_msg_send(msg, self.message_senders[msg.get_type()][fn_id]):
                        ack = True
                    
            if ack:
                self.logger.info(f'Successfully acknowledged reception of the stop flight path HRL command sent to Agent ({msg.target_system}, {msg.target_comp})')    
            else:
                self.logger.error(f'Failed to acknowledge reception of the stop flight path HRL command sent to Agent ({msg.target_system}, {msg.target_comp})')

            return ack


        @self.send_message(['airspeed'])
        def sender(self, msg: FlightSpeedMsg, fn_id: int=0) -> None:
            """
            Set a new airspeed on an agent
            """
            self.master.mav.command_long_send(msg.target_system, msg.target_comp,
                                              mavutil.mavlink.MAV_CMD_DO_CHANGE_SPEED, 
                                              0,
                                              0, msg.speed, -1, 0, 0, 0, 0)

            ack = False

            if self.__ack_msg('COMMAND_ACK', timeout=msg.ack_timeout)[0]:
                ack = True
            else:
                if msg.retry:
                    if self.__retry_msg_send(msg, self.message_senders[msg.get_type()][fn_id]):
                        ack = True
                    
            if ack:
                self.logger.info(f'Successfully acknowledged reception of the air speed command sent to Agent ({msg.target_system}, {msg.target_comp})')    
            else:
                self.logger.error(f'Failed to acknowledge reception of the air speed command sent to Agent ({msg.target_system}, {msg.target_comp})')

            return ack


        @self.send_message(['groundspeed'])
        def sender(self, msg: FlightSpeedMsg, fn_id: int=0) -> None:
            """
            Set a new airspeed on an agent
            """
            self.master.mav.command_long_send(msg.target_system, msg.target_comp,
                                              mavutil.mavlink.MAV_CMD_DO_CHANGE_SPEED, 
                                              0,
                                              1, msg.speed, -1, 0, 0, 0, 0)

            ack = False

            if self.__ack_msg('COMMAND_ACK', timeout=msg.ack_timeout)[0]:
                ack = True
            else:
                if msg.retry:
                    if self.__retry_msg_send(msg, self.message_senders[msg.get_type()][fn_id]):
                        ack = True
                    
            if ack:
                self.logger.info(f'Successfully acknowledged reception of the ground speed command sent to Agent ({msg.target_system}, {msg.target_comp})')    
            else:
                self.logger.error(f'Failed to acknowledge reception of the ground speed command sent to Agent ({msg.target_system}, {msg.target_comp})')

            return ack


        @self.send_message(['climbspeed'])
        def sender(self, msg: FlightSpeedMsg, fn_id: int=0) -> None:
            """
            Set a new airspeed on an agent
            """
            self.master.mav.command_long_send(msg.target_system, msg.target_comp,
                                              mavutil.mavlink.MAV_CMD_DO_CHANGE_SPEED, 
                                              0,
                                              2, msg.speed, -1, 0, 0, 0, 0)

            ack = False

            if self.__ack_msg('COMMAND_ACK', timeout=msg.ack_timeout)[0]:
                ack = True
            else:
                if msg.retry:
                    if self.__retry_msg_send(msg, self.message_senders[msg.get_type()][fn_id]):
                        ack = True
                    
            if ack:
                self.logger.info(f'Successfully acknowledged reception of the climb speed command sent to Agent ({msg.target_system}, {msg.target_comp})')    
            else:
                self.logger.error(f'Failed to acknowledge reception of the climb speed command sent to Agent ({msg.target_system}, {msg.target_comp})')

            return ack


        @self.send_message(['descentspeed'])
        def sender(self, msg: FlightSpeedMsg, fn_id: int=0) -> None:
            """
            Set a new airspeed on an agent
            """
            self.master.mav.command_long_send(msg.target_system, msg.target_comp,
                                              mavutil.mavlink.MAV_CMD_DO_CHANGE_SPEED, 
                                              0,
                                              3, msg.speed, -1, 0, 0, 0, 0)

            ack = False

            if self.__ack_msg('COMMAND_ACK', timeout=msg.ack_timeout)[0]:
                ack = True
            else:
                if msg.retry:
                    if self.__retry_msg_send(msg, self.message_senders[msg.get_type()][fn_id]):
                        ack = True
                    
            if ack:
                self.logger.info(f'Successfully acknowledged reception of the descent speed command sent to Agent ({msg.target_system}, {msg.target_comp})')    
            else:
                self.logger.error(f'Failed to acknowledge reception of the descent speed command sent to Agent ({msg.target_system}, {msg.target_comp})')

            return ack

        
        @self.send_message(['simpletakeoff'])
        def sender(self, msg: TakeoffMsg, fn_id: int=0) -> None:
            """
            Perform a simple takeoff command (just takeoff to a set altitude)
            Note that acknowledgement of this command does not indicate that the 
            altitude was reached, but rather that the system will attempt to reach 
            the specified altitude
            """
            if msg.altitude < 0 or math.isinf(msg.altitude) or math.isnan(msg.altitude):
                self.logger.exception(f'An invalid takeoff altitude was provided ({msg.altitude}). Please send a valid takeoff altitude')
                return

            self.master.mav.command_long_send(msg.target_system, msg.target_comp,
                                              mavutil.mavlink.MAV_CMD_NAV_LAND, 
                                              0,
                                              0, 0, 0, 0, 0, 0, msg.altitude)

            ack = False

            if self.__ack_msg('COMMAND_ACK', timeout=msg.ack_timeout)[0]:
                ack = True
            else:
                if msg.retry:
                    if self.__retry_msg_send(msg, self.message_senders[msg.get_type()][fn_id]):
                        ack = True
                    
            if ack:
                self.logger.info(f'Successfully acknowledged reception of the simple takeoff command sent to Agent ({msg.target_system}, {msg.target_comp})')    
            else:
                self.logger.error(f'Failed to acknowledge reception of the simple takeoff command sent to Agent ({msg.target_system}, {msg.target_comp})')

            return ack


        @self.send_message(['takeoff'])
        def sender(self, msg: TakeoffMsg, fn_id: int=0) -> None:
            """
            Perform a takeoff command (use lat, lon, and alt)
            Note that acknowledgement of this command does not indicate that the 
            altitude was reached, but rather that the system will attempt to reach 
            the specified altitude
            """
            if msg.altitude < 0 or math.isinf(msg.altitude) or math.isnan(msg.altitude):
                self.logger.exception(f'An invalid takeoff altitude was provided ({msg.altitude}). Please send a valid takeoff altitude')
                return

            self.master.mav.command_long_send(msg.target_system, msg.target_comp,
                                              mavutil.mavlink.MAV_CMD_NAV_LAND, 
                                              0,
                                              0, 0, 0, 0, msg.lat, msg.lon, msg.altitude)

            ack = False

            if self.__ack_msg('COMMAND_ACK', timeout=msg.ack_timeout)[0]:
                ack = True
            else:
                if msg.retry:
                    if self.__retry_msg_send(msg, self.message_senders[msg.get_type()][fn_id]):
                        ack = True
                    
            if ack:
                self.logger.info(f'Successfully acknowledged reception of the takeoff command sent to Agent ({msg.target_system}, {msg.target_comp})')    
            else:
                self.logger.error(f'Failed to acknowledge reception of the takeoff command sent to Agent ({msg.target_system}, {msg.target_comp})')

            return ack


        @self.send_message(['simplewaypoint'])
        def sender(self, msg: WaypointMsg, fn_id: int=0) -> None:
            """
            Perform a simple waypoint command (just lat, lon, and alt)
            Note that acknowledgement of this command does not indicate that the 
            waypoint was reached, but rather that the system will attempt to reach 
            the specified waypoint
            """
            if msg.altitude < 0 or math.isinf(msg.altitude) or math.isnan(msg.altitude):
                self.logger.exception(f'An invalid takeoff altitude was provided ({msg.altitude}). Please send a valid waypoint altitude')
                return

            self.master.mav.mission_item_send(msg.target_system, msg.target_comp, 
                                              0, 
                                              mavutil.mavlink.MAV_FRAME_GLOBAL_RELATIVE_ALT,
                                              mavutil.mavlink.MAV_CMD_NAV_WAYPOINT, 
                                              0, 0, 0, 0, 0, 0, 
                                              msg.lat, msg.lon, msg.alt)

            ack = False

            if self.__ack_msg('COMMAND_ACK', timeout=msg.ack_timeout)[0]:
                ack = True
            else:
                if msg.retry:
                    if self.__retry_msg_send(msg, self.message_senders[msg.get_type()][fn_id]):
                        ack = True
                    
            if ack:
                self.logger.info(f'Successfully acknowledged reception of the simple waypoint command sent to Agent ({msg.target_system}, {msg.target_comp})')    
            else:
                self.logger.error(f'Failed to acknowledge reception of the simple waypoint command sent to Agent ({msg.target_system}, {msg.target_comp})')

            return ack


        @self.send_message(['waypoint'])
        def sender(self, msg: WaypointMsg, fn_id: int=0) -> bool:
            """
            Perform a waypoint navigation command
            Note that acknowledgement of this command does not indicate that the 
            waypoint was reached, but rather that the system will attempt to reach 
            the specified waypoint
            """
            if msg.altitude < 0 or math.isinf(msg.altitude) or math.isnan(msg.altitude):
                self.logger.exception(f'An invalid takeoff altitude was provided ({msg.altitude}). Please send a valid waypoint altitude')
                return

            self.master.mav.mission_item_send(msg.target_system, msg.target_comp, 
                                              0, 
                                              mavutil.mavlink.MAV_FRAME_GLOBAL_RELATIVE_ALT,
                                              mavutil.mavlink.MAV_CMD_NAV_WAYPOINT, 
                                              0, 0, 
                                              msg.hold, msg.accept_radius, msg.pass_radius, msg.yaw, msg.lat, msg.lon, msg.alt)

            ack = False

            if self.__ack_msg('COMMAND_ACK', timeout=msg.ack_timeout)[0]:
                ack = True
            else:
                if msg.retry:
                    if self.__retry_msg_send(msg, self.message_senders[msg.get_type()][fn_id]):
                        ack = True
                    
            if ack:
                self.logger.info(f'Successfully acknowledged reception of the waypoint command sent to Agent ({msg.target_system}, {msg.target_comp})')    
            else:
                self.logger.error(f'Failed to acknowledge reception of the waypoint command sent to Agent ({msg.target_system}, {msg.target_comp})')

            return ack


    def __init_logger(self, name, debug: bool=False) -> logging.Logger:
=======
        @self.send_message(['stopros'])
        def sender(self, sys_id, comp_id, require_ack=False) -> None:
            """
            Stop ROS on the respective agent
            """
            self.__send_hrl_msg(1, sys_id, comp_id, require_ack)

            return

        
        @self.send_message(['startpath'])
        def sender(self, sys_id, comp_id, require_ack=False) -> None:
            """
            Start path execution on the respective agent
            """
            self.__send_hrl_msg(2, sys_id, comp_id, require_ack)

            return

        
        @self.send_message(['stoppath'])
        def sender(self, sys_id, comp_id, require_ack=False) -> None:
            """
            Stop path execution on the respective agent
            """
            self.__send_hrl_msg(3, sys_id, comp_id, require_ack)

            return


    def __init_logger(self, name, debug: bool=False, log: bool=False) -> logging.Logger:
>>>>>>> 199c4feb
        """
        Initialize the logger with the desired debug levels
        """
        logging.basicConfig()

        # Set the desired debug level
        if debug:
            logger = logging.getLogger(name)
            logger.setLevel(logging.DEBUG)
            return logger
        else:
            return logging.getLogger(name)


    def on_message(self, msg):
        """
        Decorator used to create a listener for a mavlink message
        This implementation has been inspired by the following source:
            * Project: Dronekit
            * Repository: dronekit
            * URL: https://github.com/dronekit/dronekit-python
        """
        def decorator(fn):
            if isinstance(msg, list):
                for m in msg:
                    self.add_message_listener(m, fn)
            else:
                self.add_message_listener(msg, fn)

        return decorator


    def add_message_listener(self, msg, fn) -> None:
        """
        Add a new function to the dictionary of message listeners
        This implementation has been inspired by the following source:
            * Project: Dronekit
            * Repository: dronekit
            * URL: https://github.com/dronekit/dronekit-python
        """
        if msg not in self.message_listeners:
            self.message_listeners[msg] = []
        
        if fn not in self.message_listeners[msg]:
            self.message_listeners[msg].append(fn)

        return

    
    def send_message(self, msg):
        """
        Decorator used to create a sender for a mavlink message
        """
        def decorator(fn):
            if isinstance(msg, list):
                for m in msg:
                    self.add_message_sender(m, fn)
            else:
                self.add_message_sender(msg, fn)

        return decorator


    def add_message_sender(self, msg, fn) -> None:
        """
        Add a new function to the dictionary of message senders
        """
        if msg not in self.message_senders:
            self.message_senders[msg] = []
        
        if fn not in self.message_senders[msg]:
            self.message_senders[msg].append(fn)

        return


    def __heartbeat(self) -> None:
        """
        Function used to sent a heartbeat to the network indicating that the GCS
        is still operating
        """
        while self.connected:
            self.master.mav.heartbeat_send(mavutil.mavlink.MAV_TYPE_GCS, mavutil.mavlink.MAV_AUTOPILOT_INVALID, 0, 0, 0)

            # Send a heartbeat every 2 seconds
            time.sleep(2)

        return


    def __incoming_msg_handler(self) -> None:
        """
        Handle incoming messages and distribute them to their respective handlers
        """
        while self.connected:
            # Update the timeout flag for each device
            for key in self.devices:
                if self.devices[key].last_heartbeat is not None:
                    self.devices[key].timeout = (monotonic.monotonic() - self.devices[key].last_heartbeat) >= self.devices[key].timeout_period

            # Read a new message
            try:
                if not self.read_msg_mutex.acquire(timeout=1.0):
                    msg = None
                else:
                    msg = self.master.recv_msg()
                    self.read_msg_mutex.release()
            except mavutil.mavlink.MAVError as e:
                self.logger.debug('An error occurred on MAVLink message reception')
                msg = None
            except Exception:
                # Log any other unexpected exception
                self.logger.exception('Exception while receiving message: ', exc_info=True)
                msg = None
            
            if not msg:
                continue

            # Apply the respective message handler(s)
            if msg.get_type() in self.message_listeners:
                for fn in self.message_listeners[msg.get_type()]:
                    try:
                        fn(self, msg)
                    except Exception:
                        self.logger.exception(f'Exception in message handler for {msg.get_type()}', exc_info=True)

        return

    
    def __retry_msg_send(self, msg, fn) -> bool:
        """
        Retry a message send until the an acknowledgement is received or a timeout occurs
        """
        ack = False
        start_time = time.time()
        
        # Don't let the message come back here and create an infinite loop
        msg.retry = False

        while time.time() - start_time >= msg.msg_timeout:
            # Reattempt the message send
            if fn(self, msg):
                ack = True
                break

        return ack

    
    def __send_arming_msg(self, msg, sys_id, comp_id, require_ack=False) -> None:
        """
        Helper method used to send an arming command (arm or disarm)
        """

        if require_ack:
            ack = False
            
            while not ack:
                self.master.mav.command_long_send(sys_id, comp_id,
                                                    mavutil.mavlink.MAV_CMD_COMPONENT_ARM_DISARM, 0,
                                                    msg, 0, 0, 0, 0, 0, 0)

                if self.__ack_sys_cmd(timeout=self.cmd_timeout):
                    ack = True
                    self.logger.debug(f'The system has acknowledged reception of the arming command: {msg}')
                else:
                    self.logger.exception('The system was unable to confirm reception of the arming command: {msg}. Re-attempting message send.')
        else:
            self.master.mav.command_long_send(sys_id, comp_id,
                                                mavutil.mavlink.MAV_CMD_COMPONENT_ARM_DISARM, 0,
                                                msg, 0, 0, 0, 0, 0, 0)

            if self.__ack_sys_cmd(timeout=self.cmd_timeout):
                self.logger.debug('The system has acknowledged reception of the arming command: {msg}')
            else:
                self.logger.exception('The system was unable to confirm reception of the arming command: {msg}')

        return


    def __send_preflight_calibration_msg(self, msg, sys_id, comp_id, require_ack=False) -> None:
        """
        Helper method used to send a pre-flight calibration message
        """
        if require_ack:
            ack = False
            
            while not ack:
                self.master.mav.command_long_send(sys_id, comp_id,
                                                    mavutil.mavlink.MAV_CMD_PREFLIGHT_CALIBRATION, 0,
                                                    0, 0, 0, 0, msg, 0, 0)

                if self.__ack_sys_cmd(timeout=self.cmd_timeout):
                    ack = True
                    self.logger.debug(f'The system has acknowledged reception of the pre-flight calibration command: {msg}')
                else:
                    self.logger.exception('The system was unable to confirm reception of the pre-flight calibration command: {msg}. Re-attempting message send.')
        else:
            self.master.mav.command_long_send(sys_id, comp_id,
                                                mavutil.mavlink.MAV_CMD_PREFLIGHT_CALIBRATION, 0,
                                                0, 0, 0, 0, msg, 0, 0)

            if self.__ack_sys_cmd(timeout=self.cmd_timeout):
                self.logger.debug('The system has acknowledged reception of the pre-flight calibration command: {msg}')
            else:
                self.logger.exception('The system was unable to confirm reception of the pre-flight calibration command: {msg}')

<<<<<<< HEAD
    def __ack_msg(self, msg_type: str, timeout=1.0) -> Tuple[bool, Any]:
=======
        return
        

    def __send_flight_mode_msg(self, msg, sys_id, comp_id, require_ack=False) -> None:
>>>>>>> 199c4feb
        """
        Helper method used to ensure that a distributed msg is acknowledged
        """
<<<<<<< HEAD
        if not self.read_msg_mutex.acquire(timeout=1.0):
            return False
=======
        mode_id = self.master.mode_mapping()[msg]

        self.master.target_system = sys_id
        self.master.target_component = comp_id

        if require_ack:
            ack = False
            
            while not ack:
                self.master.set_mode(mode_id)

                if self.__ack_sys_cmd(timeout=self.cmd_timeout):
                    ack = True
                    self.logger.debug(f'The system has acknowledged reception of the {msg} command')
                else:
                    self.logger.exception(f'The system was unable to confirm reception of the {msg} command. Re-attempting message send.')
        else:
            self.master.set_mode(mode_id)

            if self.__ack_sys_cmd(timeout=self.cmd_timeout):
                self.logger.debug(f'The system has acknowledged reception of the {msg} command')
            else:
                self.logger.exception(f'The system was unable to confirm reception of the {msg} command')

        return


    def __send_hrl_msg(self, msg, sys_id, comp_id, require_ack=False) -> None:
        """
        Helper method used to send a desired HRL message
        """
        self.master.target_system = sys_id
        self.master.target_component = comp_id

        if require_ack:
            ack = False
            
            while not ack:
                self.master.mav.named_value_int_send(int(time.time()), str.encode('hrl-state-arg'), msg)

                if self.__ack_sys_cmd(timeout=self.cmd_timeout):
                    ack = True
                    self.logger.debug(f'The system has acknowledged reception of the HRL {msg} command')
                else:
                    self.logger.exception(f'The system was unable to confirm reception of the HRL {msg} command. Re-attempting message send.')
        else:
            self.master.mav.named_value_int_send(int(time.time()), str.encode('hrl-state-arg'), msg)

            if self.__ack_sys_cmd(timeout=self.cmd_timeout):
                self.logger.debug(f'The system has acknowledged reception of the HRL {msg} command')
            else:
                self.logger.exception(f'The system was unable to confirm reception of the HRL {msg} command')

        return

>>>>>>> 199c4feb

        # Flag indicating whether the message was acknowledged
        ack_success = False

        # Start acknowledgement timer
        start_t = time.time()

        while time.time() - start_t < timeout:
            # Read a new message
            try:
                ack_msg = self.master.recv_match(type=msg_type, blocking=False)
                ack_msg = ack_msg.to_dict()
                
                if ack_msg['mavpackettype'] == msg_type:
                    ack_success = True
                    break
            except mavutil.mavlink.MAVError as e:
                self.logger.debug('An error occurred on MAVLink message reception')
            except AttributeError:
                # Catch errors with converting the message to a dict
                pass
            except Exception:
                # Log any other unexpected exception
                self.logger.exception('Exception while receiving message: ', exc_info=False)

        # Continue reading status messages
        self.read_msg_mutex.release()
        
        return ack_success, ack_msg

    
    def send_msg_handler(self, msg: Any) -> None:
        """
        Public method that is accesssed by the mavsarm interface to signal the handler
        to complete message sending
        """
        # Make sure that a connection is established before attempting to send a message
        if self.connected:
            handler_t = threading.Thread(target=self.__send_msg_handler, args=(msg,))

            # Send the message
            handler_t.start()

        return


    def __send_msg_handler(self, msg: Any) -> None:
        """
        Handle sending messages to the agents on the network
        """
        # Prevent multiple sends from occurring at once
        self.send_msg_mutex.acquire()

        try:
            # Send the message if there is a message sender for it
            if msg.get_type() in self.message_senders:
                for fn_id, fn in enumerate(self.message_senders[msg.get_type()]):
                    try:
                        fn(self, msg, fn_id=fn_id)
                    except Exception:
                        self.logger.exception(f'Exception in message sender for {msg.get_type()}', exc_info=True)
        except Exception:
            self.logger.exception(f'An error occurred while attempting to send the provided message', exc_info=True)
        finally:
            self.send_msg_mutex.release()

        return
        

    def set_param_handler(self, param: Parameter) -> None:
        """
        Set the value of a parameter on a given agent
        """
        # Make sure that a connection is established before attempting to set a param
        if self.connected:
            handler_t = threading.Thread(target=self.__set_param_handler, args=(param,))

            # Set the parameter
            handler_t.start()

        return


    def __set_param_handler(self, param: Parameter) -> None:
        """
        Handle setting parameters on an agent in the network
        """
        # Prevent multiple sends from occurring at once
        self.send_msg_mutex.acquire()

        try:
            self.__set_param(param)
        except Exception:
            self.logger.exception(f'An error occurred while attempting to send the provided message', exc_info=True)
        finally:
            self.send_msg_mutex.release()

        return


    def __set_param(self, param: Parameter) -> bool:
        """
        Set the value of a parameter. Note that this sets the parameter value in RAM
        and not to EEPROM. Therefore, on reboot, the parameters will be reset to their 
        default values
        """
        try:
            # NOTE: In the current state, we only support float parameter value types
            #       Additional types may be added in the future
            self.master.mav.param_set_send(param.sys_id, param.comp_id,
                                           str.encode(param.param_id),
                                           param.param_value,
                                           9)
        except Exception as e:
            self.logger.error(f'An error occurred while attempting to set {param.param_id} to {param.param_value}', e)
            return False

        ack = False

        if self.__ack_msg('PARAM_VALUE', timeout=param.ack_timeout)[0]:
            ack = True
        else:
            if param.retry:
                if self.__retry_msg_send(param, self.__set_param):
                    ack = True
                
        if ack:
            self.logger.info(f'Successfully set {param.param_id} to {param.param_value} on Agent ({param.sys_id}, {param.comp_id})')    
        else:
            self.logger.error(f'Failed to set {param.param_id} to {param.param_value} on Agent ({param.sys_id}, {param.comp_id})')

        return ack


    def read_param_handler(self, param: Parameter) -> None:
        """
        Read the value of a parameter
        """
        # Make sure that a connection is established before attempting to set a param
        if self.connected:
            handler_t = threading.Thread(target=self.__read_param_handler, args=(param,))

            # Send the message
            handler_t.start()

        return


    def __read_param_handler(self, param: Parameter) -> None:
        """
        Handler responsible for reading requested parameters. Note that this
        thread is primarily responsible for handling read requests and verifying
        that a read was accomplished on the message listener thread. The agent state
        itself is updated on the message listener thread
        """
        # Prevent multiple reads from occurring at once
        self.send_msg_mutex.acquire()

        try:
            self.__read_param(param)
        except Exception:
            self.logger.exception(f'An error occurred while attempting to send the provided message', exc_info=True)
        finally:
            self.send_msg_mutex.release()

        return


    def __read_param(self, param: Parameter) -> bool:
        """
        Read a desired parameter value
        """
        try:
            self.master.mav.param_request_read_send(param.sys_id, param.comp_id,
                                                    str.encode(param.param_id),
                                                    -1)
        except Exception as e:
            self.logger.exception(f'An exception occurred while attempting to read {param.param_id} from Agent ({param.sys_id}, {param.comp_id})', e)
            return False

        ack = False

        ack, msg = self.__ack_msg('PARAM_VALUE', timeout=param.ack_timeout)

        if ack:
            read_param = ReadParameter(msg['param_id'], msg['param_value'], msg['param_type'], msg['param_index'], msg['param_count'])

            self.devices[(param.sys_id, param.comp_id)].last_params_read.append(read_param)
        else:
            if param.retry:
                if self.__retry_msg_send(param, self.__set_param):
                    ack = True

        if ack:
            self.logger.info(f'Successfully read {param.param_id} from Agent ({param.sys_id}, {param.comp_id}). Value: {msg}')
        else:
            self.logger.error(f'Failed to read {param.param_id} from Agent ({param.sys_id}, {param.comp_id})')

        return ack

    
    def start_connection(self) -> None:
        """
        Helper method used to start non-mavlink related connection processes
        """
        self.__start_t()

        return

    
    def __start_t(self) -> None:
        """
        Start all threads available to the connection for message reception, 
        message sending, and heartbeat handling
        """
        self.heartbeat_t.start()
        self.incoming_msg_t.start()

        return

    
    def __stop_t(self) -> None:
        """
        Join all threads
        """
        if self.heartbeat_t is not None:
            self.heartbeat_t.join()

        if self.incoming_msg_t is not None:
            self.incoming_msg_t.join()

        return

    
    def disconnect(self) -> None:
        """
        Close the connection and disconnect all threads
        """
        self.connected = False
        self.__stop_t()
        self.devices.clear()

        if self.master is not None:
            self.master.close()

        return<|MERGE_RESOLUTION|>--- conflicted
+++ resolved
@@ -33,14 +33,8 @@
     def __init__(self, port: str, 
                  baud: int, 
                  source_system: int=255, 
-<<<<<<< HEAD
                  source_component: int=0,
                  agent_timeout: float=30.0, 
-=======
-                 source_component: int=0, 
-                 cmd_timeout: float=1.0,
-                 log: bool=False, 
->>>>>>> 199c4feb
                  debug: bool=False) -> None:
 
         self.logger = self.__init_logger('connection', debug=debug)
@@ -183,20 +177,12 @@
 
             # Update the device location
             if self.devices[device_tuple].location is None:
-<<<<<<< HEAD
                 loc = Location(msg.lat / 1.0e7, msg.lon / 1.0e7, msg.relative_alt / 1000)
-=======
-                loc = Location(msg.lat / 1.0e7, msg.lon / 1.0e7, msg.alt / 1000)
->>>>>>> 199c4feb
                 self.devices[device_tuple].location = loc
             else:
                 self.devices[device_tuple].location.latitude = msg.lat / 1.0e7
                 self.devices[device_tuple].location.longitude = msg.lon / 1.0e7
-<<<<<<< HEAD
                 self.devices[device_tuple].location.altitude = msg.relative_alt / 1000
-=======
-                self.devices[device_tuple].location.altitude = msg.alt / 1000
->>>>>>> 199c4feb
 
             return
 
@@ -332,7 +318,6 @@
             return
 
 
-<<<<<<< HEAD
         @self.send_message(['arm'])
         def sender(self, msg: SystemCommandMsg, fn_id: int=0) -> None:
             """
@@ -355,24 +340,11 @@
                 self.logger.info(f'Successfully acknowledged reception of the arm command sent to Agent ({msg.target_system}, {msg.target_comp})')    
             else:
                 self.logger.error(f'Failed to acknowledge reception of the arm command sent to Agent ({msg.target_system}, {msg.target_comp})')
-=======
-        """
-        Arming commands
-        """
-
-        @self.send_message(['arm'])
-        def sender(self, sys_id, comp_id, require_ack=False) -> None:
-            """
-            Arm an agent
-            """
-            self.__send_arming_msg(1, sys_id, comp_id, require_ack)
->>>>>>> 199c4feb
 
             return ack
 
         
         @self.send_message(['disarm'])
-<<<<<<< HEAD
         def sender(self, msg: SystemCommandMsg, fn_id: int=0) -> None:
             """
             Disarm an agent
@@ -394,13 +366,6 @@
                 self.logger.info(f'Successfully acknowledged reception of the disarm command sent to Agent ({msg.target_system}, {msg.target_comp})')    
             else:
                 self.logger.error(f'Failed to acknowledge reception of the disarm command sent to Agent ({msg.target_system}, {msg.target_comp})')
-=======
-        def sender(self, sys_id, comp_id, require_ack=False) -> None:
-            """
-            Disarm an agent
-            """
-            self.__send_arming_msg(0, sys_id, comp_id, require_ack)
->>>>>>> 199c4feb
 
             return ack
 
@@ -488,7 +453,6 @@
         """
 
         @self.send_message(['accelcal'])
-<<<<<<< HEAD
         def sender(self, msg: PreflightCalibrationMsg, fn_id: int=0) -> None:
             """
             Perform a full accelerometer calibration on the selected agent
@@ -510,19 +474,11 @@
                 self.logger.info(f'Successfully acknowledged reception of the accelerometer calibration command sent to Agent ({msg.target_system}, {msg.target_comp})')    
             else:
                 self.logger.error(f'Failed to acknowledge reception of the accelerometer calibration command sent to Agent ({msg.target_system}, {msg.target_comp})')
-=======
-        def sender(self, sys_id, comp_id, require_ack=False) -> None:
-            """
-            Perform a full accelerometer calibration on the selected agent
-            """
-            self.__send_preflight_calibration_msg(1, sys_id, comp_id, require_ack)
->>>>>>> 199c4feb
 
             return ack
 
 
         @self.send_message(['accelcalsimple'])
-<<<<<<< HEAD
         def sender(self, msg: PreflightCalibrationMsg, fn_id: int=0) -> None:
             """
             Perform a simple accelerometer calibration on the selected agent
@@ -544,27 +500,15 @@
                 self.logger.info(f'Successfully acknowledged reception of the simple accelerometer calibration command sent to Agent ({msg.target_system}, {msg.target_comp})')    
             else:
                 self.logger.error(f'Failed to acknowledge reception of the simple accelerometer calibration command sent to Agent ({msg.target_system}, {msg.target_comp})')
-=======
-        def sender(self, sys_id, comp_id, require_ack=False) -> None:
-            """
-            Perform a simple accelerometer calibration on the selected agent
-            """
-            self.__send_preflight_calibration_msg(4, sys_id, comp_id, require_ack)
->>>>>>> 199c4feb
 
             return ack
 
 
         @self.send_message(['ahrstrim'])
-<<<<<<< HEAD
         def sender(self, msg: PreflightCalibrationMsg, fn_id: int=0) -> None:
-=======
-        def sender(self, sys_id, comp_id, require_ack=False) -> None:
->>>>>>> 199c4feb
             """
             Perform an AHRS trim on the selected agent
             """
-<<<<<<< HEAD
             self.master.mav.command_long_send(msg.target_system, msg.target_comp,
                                               mavutil.mavlink.MAV_CMD_PREFLIGHT_CALIBRATION, 
                                               0,
@@ -582,9 +526,6 @@
                 self.logger.info(f'Successfully acknowledged reception of the AHRS trim command sent to Agent ({msg.target_system}, {msg.target_comp})')    
             else:
                 self.logger.error(f'Failed to acknowledge reception of the AHRS trim command sent to Agent ({msg.target_system}, {msg.target_comp})')
-=======
-            self.__send_preflight_calibration_msg(2, sys_id, comp_id, require_ack)
->>>>>>> 199c4feb
 
             return ack
 
@@ -720,7 +661,6 @@
 
 
         @self.send_message(['stabilize'])
-<<<<<<< HEAD
         def sender(self, msg: FlightModeMsg, fn_id: int=0) -> None:
             """
             Set an agent to STABILIZE mode
@@ -745,19 +685,11 @@
                 self.logger.info(f'Successfully acknowledged reception of the flight mode STABILIZE command sent to Agent ({msg.target_system}, {msg.target_comp})')    
             else:
                 self.logger.error(f'Failed to acknowledge reception of the flight mode STABILIZE command sent to Agent ({msg.target_system}, {msg.target_comp})')
-=======
-        def sender(self, sys_id, comp_id, require_ack=False) -> None:
-            """
-            Set an agent to STABILIZE mode
-            """
-            self.__send_flight_mode_msg('STABILIZE', sys_id, comp_id, require_ack)
->>>>>>> 199c4feb
 
             return ack
 
 
         @self.send_message(['acro'])
-<<<<<<< HEAD
         def sender(self, msg: FlightModeMsg, fn_id: int=0) -> None:
             """
             Set an agent to ACRO mode
@@ -782,19 +714,11 @@
                 self.logger.info(f'Successfully acknowledged reception of the flight mode ACRO command sent to Agent ({msg.target_system}, {msg.target_comp})')    
             else:
                 self.logger.error(f'Failed to acknowledge reception of the flight mode ACRO command sent to Agent ({msg.target_system}, {msg.target_comp})')
-=======
-        def sender(self, sys_id, comp_id, require_ack=False) -> None:
-            """
-            Set an agent to ACRO mode
-            """
-            self.__send_flight_mode_msg('ACRO', sys_id, comp_id, require_ack)
->>>>>>> 199c4feb
 
             return ack
 
         
         @self.send_message(['althold'])
-<<<<<<< HEAD
         def sender(self, msg: FlightModeMsg, fn_id: int=0) -> None:
             """
             Set an agent to ALT_HOLD mode
@@ -819,19 +743,11 @@
                 self.logger.info(f'Successfully acknowledged reception of the flight mode ALT_HOLD command sent to Agent ({msg.target_system}, {msg.target_comp})')    
             else:
                 self.logger.error(f'Failed to acknowledge reception of the flight mode ALT_HOLD command sent to Agent ({msg.target_system}, {msg.target_comp})')
-=======
-        def sender(self, sys_id, comp_id, require_ack=False) -> None:
-            """
-            Set an agent to ALT_HOLD mode
-            """
-            self.__send_flight_mode_msg('ALT_HOLD', sys_id, comp_id, require_ack)
->>>>>>> 199c4feb
 
             return ack
 
 
         @self.send_message(['auto'])
-<<<<<<< HEAD
         def sender(self, msg: FlightModeMsg, fn_id: int=0) -> None:
             """
             Set an agent to AUTO mode
@@ -856,19 +772,11 @@
                 self.logger.info(f'Successfully acknowledged reception of the flight mode AUTO command sent to Agent ({msg.target_system}, {msg.target_comp})')    
             else:
                 self.logger.error(f'Failed to acknowledge reception of the flight mode AUTO command sent to Agent ({msg.target_system}, {msg.target_comp})')
-=======
-        def sender(self, sys_id, comp_id, require_ack=False) -> None:
-            """
-            Set an agent to AUTO mode
-            """
-            self.__send_flight_mode_msg('AUTO', sys_id, comp_id, require_ack)
->>>>>>> 199c4feb
 
             return ack
 
         
         @self.send_message(['loiter'])
-<<<<<<< HEAD
         def sender(self, msg: FlightModeMsg, fn_id: int=0) -> None:
             """
             Set an agent to LOITER mode
@@ -893,19 +801,11 @@
                 self.logger.info(f'Successfully acknowledged reception of the flight mode LOITER command sent to Agent ({msg.target_system}, {msg.target_comp})')    
             else:
                 self.logger.error(f'Failed to acknowledge reception of the flight mode LOITER command sent to Agent ({msg.target_system}, {msg.target_comp})')
-=======
-        def sender(self, sys_id, comp_id, require_ack=False) -> None:
-            """
-            Set an agent to LOITER mode
-            """
-            self.__send_flight_mode_msg('LOITER', sys_id, comp_id, require_ack)
->>>>>>> 199c4feb
 
             return ack
 
 
         @self.send_message(['rtl'])
-<<<<<<< HEAD
         def sender(self, msg: FlightModeMsg, fn_id: int=0) -> None:
             """
             Set an agent to RTL mode
@@ -930,19 +830,11 @@
                 self.logger.info(f'Successfully acknowledged reception of the flight mode RTL command sent to Agent ({msg.target_system}, {msg.target_comp})')    
             else:
                 self.logger.error(f'Failed to acknowledge reception of the flight mode RTL command sent to Agent ({msg.target_system}, {msg.target_comp})')
-=======
-        def sender(self, sys_id, comp_id, require_ack=False) -> None:
-            """
-            Set an agent to RTL mode
-            """
-            self.__send_flight_mode_msg('RTL', sys_id, comp_id, require_ack)
->>>>>>> 199c4feb
 
             return ack
 
 
         @self.send_message(['land'])
-<<<<<<< HEAD
         def sender(self, msg: FlightModeMsg, fn_id: int=0) -> None:
             """
             Set an agent to LAND mode
@@ -967,19 +859,11 @@
                 self.logger.info(f'Successfully acknowledged reception of the flight mode LAND command sent to Agent ({msg.target_system}, {msg.target_comp})')    
             else:
                 self.logger.error(f'Failed to acknowledge reception of the flight mode LAND command sent to Agent ({msg.target_system}, {msg.target_comp})')
-=======
-        def sender(self, sys_id, comp_id, require_ack=False) -> None:
-            """
-            Set an agent to LAND mode
-            """
-            self.__send_flight_mode_msg('LAND', sys_id, comp_id, require_ack)
->>>>>>> 199c4feb
 
             return ack
 
 
         @self.send_message(['throw'])
-<<<<<<< HEAD
         def sender(self, msg: FlightModeMsg, fn_id: int=0) -> None:
             """
             Set an agent to THROW mode
@@ -1004,19 +888,11 @@
                 self.logger.info(f'Successfully acknowledged reception of the flight mode THROW command sent to Agent ({msg.target_system}, {msg.target_comp})')    
             else:
                 self.logger.error(f'Failed to acknowledge reception of the flight mode THROW command sent to Agent ({msg.target_system}, {msg.target_comp})')
-=======
-        def sender(self, sys_id, comp_id, require_ack=False) -> None:
-            """
-            Set an agent to THROW mode
-            """
-            self.__send_flight_mode_msg('THROW', sys_id, comp_id, require_ack)
->>>>>>> 199c4feb
 
             return ack
 
 
         @self.send_message(['systemid'])
-<<<<<<< HEAD
         def sender(self, msg: FlightModeMsg, fn_id: int=0) -> None:
             """
             Set an agent to SYSTEM ID mode
@@ -1041,19 +917,11 @@
                 self.logger.info(f'Successfully acknowledged reception of the flight mode SYSTEMID command sent to Agent ({msg.target_system}, {msg.target_comp})')    
             else:
                 self.logger.error(f'Failed to acknowledge reception of the flight mode SYSTEMID command sent to Agent ({msg.target_system}, {msg.target_comp})')
-=======
-        def sender(self, sys_id, comp_id, require_ack=False) -> None:
-            """
-            Set an agent to SYSTEM ID mode
-            """
-            self.__send_flight_mode_msg('SYSTEMID', sys_id, comp_id, require_ack)
->>>>>>> 199c4feb
 
             return ack
 
 
         @self.send_message(['guided'])
-<<<<<<< HEAD
         def sender(self, msg: FlightModeMsg, fn_id: int=0) -> None:
             """
             Set an agent to GUIDED mode
@@ -1078,27 +946,6 @@
                 self.logger.info(f'Successfully acknowledged reception of the flight mode GUIDED command sent to Agent ({msg.target_system}, {msg.target_comp})')    
             else:
                 self.logger.error(f'Failed to acknowledge reception of the flight mode GUIDED command sent to Agent ({msg.target_system}, {msg.target_comp})')
-=======
-        def sender(self, sys_id, comp_id, require_ack=False) -> None:
-            """
-            Set an agent to GUIDED mode
-            """
-            self.__send_flight_mode_msg('GUIDED', sys_id, comp_id, require_ack)
-
-            return
-
-        
-        """
-        HRL commands
-        """
-
-        @self.send_message(['startros'])
-        def sender(self, sys_id, comp_id, require_ack=False) -> None:
-            """
-            Start ROS on the respective agent
-            """
-            self.__send_hrl_msg(0, sys_id, comp_id, require_ack)
->>>>>>> 199c4feb
 
             return ack
 
@@ -1115,7 +962,6 @@
             # Send flight mode
             self.master.mav.named_value_int_send(int(time.time()), str.encode('hrl-state-arg'), 0)
 
-<<<<<<< HEAD
             ack = False
 
             if self.__ack_msg('COMMAND_ACK', timeout=msg.ack_timeout)[0]:
@@ -1411,39 +1257,6 @@
 
 
     def __init_logger(self, name, debug: bool=False) -> logging.Logger:
-=======
-        @self.send_message(['stopros'])
-        def sender(self, sys_id, comp_id, require_ack=False) -> None:
-            """
-            Stop ROS on the respective agent
-            """
-            self.__send_hrl_msg(1, sys_id, comp_id, require_ack)
-
-            return
-
-        
-        @self.send_message(['startpath'])
-        def sender(self, sys_id, comp_id, require_ack=False) -> None:
-            """
-            Start path execution on the respective agent
-            """
-            self.__send_hrl_msg(2, sys_id, comp_id, require_ack)
-
-            return
-
-        
-        @self.send_message(['stoppath'])
-        def sender(self, sys_id, comp_id, require_ack=False) -> None:
-            """
-            Stop path execution on the respective agent
-            """
-            self.__send_hrl_msg(3, sys_id, comp_id, require_ack)
-
-            return
-
-
-    def __init_logger(self, name, debug: bool=False, log: bool=False) -> logging.Logger:
->>>>>>> 199c4feb
         """
         Initialize the logger with the desired debug levels
         """
@@ -1650,77 +1463,12 @@
             else:
                 self.logger.exception('The system was unable to confirm reception of the pre-flight calibration command: {msg}')
 
-<<<<<<< HEAD
     def __ack_msg(self, msg_type: str, timeout=1.0) -> Tuple[bool, Any]:
-=======
-        return
-        
-
-    def __send_flight_mode_msg(self, msg, sys_id, comp_id, require_ack=False) -> None:
->>>>>>> 199c4feb
         """
         Helper method used to ensure that a distributed msg is acknowledged
         """
-<<<<<<< HEAD
         if not self.read_msg_mutex.acquire(timeout=1.0):
             return False
-=======
-        mode_id = self.master.mode_mapping()[msg]
-
-        self.master.target_system = sys_id
-        self.master.target_component = comp_id
-
-        if require_ack:
-            ack = False
-            
-            while not ack:
-                self.master.set_mode(mode_id)
-
-                if self.__ack_sys_cmd(timeout=self.cmd_timeout):
-                    ack = True
-                    self.logger.debug(f'The system has acknowledged reception of the {msg} command')
-                else:
-                    self.logger.exception(f'The system was unable to confirm reception of the {msg} command. Re-attempting message send.')
-        else:
-            self.master.set_mode(mode_id)
-
-            if self.__ack_sys_cmd(timeout=self.cmd_timeout):
-                self.logger.debug(f'The system has acknowledged reception of the {msg} command')
-            else:
-                self.logger.exception(f'The system was unable to confirm reception of the {msg} command')
-
-        return
-
-
-    def __send_hrl_msg(self, msg, sys_id, comp_id, require_ack=False) -> None:
-        """
-        Helper method used to send a desired HRL message
-        """
-        self.master.target_system = sys_id
-        self.master.target_component = comp_id
-
-        if require_ack:
-            ack = False
-            
-            while not ack:
-                self.master.mav.named_value_int_send(int(time.time()), str.encode('hrl-state-arg'), msg)
-
-                if self.__ack_sys_cmd(timeout=self.cmd_timeout):
-                    ack = True
-                    self.logger.debug(f'The system has acknowledged reception of the HRL {msg} command')
-                else:
-                    self.logger.exception(f'The system was unable to confirm reception of the HRL {msg} command. Re-attempting message send.')
-        else:
-            self.master.mav.named_value_int_send(int(time.time()), str.encode('hrl-state-arg'), msg)
-
-            if self.__ack_sys_cmd(timeout=self.cmd_timeout):
-                self.logger.debug(f'The system has acknowledged reception of the HRL {msg} command')
-            else:
-                self.logger.exception(f'The system was unable to confirm reception of the HRL {msg} command')
-
-        return
-
->>>>>>> 199c4feb
 
         # Flag indicating whether the message was acknowledged
         ack_success = False
