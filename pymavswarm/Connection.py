--- conflicted
+++ resolved
@@ -354,9 +354,6 @@
                                               0,
                                               0, 0, 0, 0, 0, 0, 0)
             ack = False
-<<<<<<< HEAD
-
-=======
 
             if self.__ack_msg('COMMAND_ACK', timeout=msg.ack_timeout)[0]:
                 ack = True
@@ -436,24 +433,17 @@
                                               2, 0, 0, 0, 0, 0, 0)
             ack = False
 
->>>>>>> f775ff8e
-            if self.__ack_msg('COMMAND_ACK', timeout=msg.ack_timeout)[0]:
-                ack = True
-            else:
-                if msg.retry:
-                    if self.__retry_msg_send(msg, self.message_senders[msg.get_type()][fn_id]):
-                        ack = True
-                    
-            if ack:
-<<<<<<< HEAD
+            if self.__ack_msg('COMMAND_ACK', timeout=msg.ack_timeout)[0]:
+                ack = True
+            else:
+                if msg.retry:
+                    if self.__retry_msg_send(msg, self.message_senders[msg.get_type()][fn_id]):
+                        ack = True
+                    
+            if ack:
                 self.logger.info(f'Successfully acknowledged reception of the disarm command sent to Agent ({msg.target_system}, {msg.target_comp})')    
             else:
                 self.logger.error(f'Failed to acknowledge reception of the disarm command sent to Agent ({msg.target_system}, {msg.target_comp})')
-=======
-                self.logger.info(f'Successfully acknowledged reception of the shutdown command sent to Agent ({msg.target_system}, {msg.target_comp})')    
-            else:
-                self.logger.error(f'Failed to acknowledge reception of the shutdown command sent to Agent ({msg.target_system}, {msg.target_comp})')
->>>>>>> f775ff8e
 
             return ack
 
@@ -546,7 +536,6 @@
                                               0,
                                               0, 0, 0, 0, 1, 0, 0)
             ack = False
-<<<<<<< HEAD
 
             if self.__ack_msg('COMMAND_ACK', timeout=msg.ack_timeout)[0]:
                 ack = True
@@ -560,21 +549,6 @@
             else:
                 self.logger.error(f'Failed to acknowledge reception of the accelerometer calibration command sent to Agent ({msg.target_system}, {msg.target_comp})')
 
-=======
-
-            if self.__ack_msg('COMMAND_ACK', timeout=msg.ack_timeout)[0]:
-                ack = True
-            else:
-                if msg.retry:
-                    if self.__retry_msg_send(msg, self.message_senders[msg.get_type()][fn_id]):
-                        ack = True
-                    
-            if ack:
-                self.logger.info(f'Successfully acknowledged reception of the accelerometer calibration command sent to Agent ({msg.target_system}, {msg.target_comp})')    
-            else:
-                self.logger.error(f'Failed to acknowledge reception of the accelerometer calibration command sent to Agent ({msg.target_system}, {msg.target_comp})')
-
->>>>>>> f775ff8e
             return ack
 
 
@@ -1087,7 +1061,6 @@
             # Reset target
             self.master.target_system = msg.target_system
             self.master.target_component = msg.target_comp
-<<<<<<< HEAD
 
             # Send flight mode
             self.master.mav.named_value_int_send(int(time.time()), str.encode('hrl-state-arg'), 1)
@@ -1108,27 +1081,6 @@
 
             return ack
 
-=======
-
-            # Send flight mode
-            self.master.mav.named_value_int_send(int(time.time()), str.encode('hrl-state-arg'), 1)
-
-            ack = False
-
-            if self.__ack_msg('COMMAND_ACK', timeout=msg.ack_timeout)[0]:
-                ack = True
-            else:
-                if msg.retry:
-                    if self.__retry_msg_send(msg, self.message_senders[msg.get_type()][fn_id]):
-                        ack = True
-                    
-            if ack:
-                self.logger.info(f'Successfully acknowledged reception of the stop flight path HRL command sent to Agent ({msg.target_system}, {msg.target_comp})')    
-            else:
-                self.logger.error(f'Failed to acknowledge reception of the stop flight path HRL command sent to Agent ({msg.target_system}, {msg.target_comp})')
-
-            return ack
-
 
         @self.send_message(['airspeed'])
         def sender(self, msg: FlightSpeedMsg, fn_id: int=0) -> None:
@@ -1155,38 +1107,8 @@
                 self.logger.error(f'Failed to acknowledge reception of the air speed command sent to Agent ({msg.target_system}, {msg.target_comp})')
 
             return ack
->>>>>>> f775ff8e
-
-        @self.send_message(['airspeed'])
-        def sender(self, msg: FlightSpeedMsg, fn_id: int=0) -> None:
-            """
-            Set a new airspeed on an agent
-            """
-            self.master.mav.command_long_send(msg.target_system, msg.target_comp,
-                                              mavutil.mavlink.MAV_CMD_DO_CHANGE_SPEED, 
-                                              0,
-                                              0, msg.speed, -1, 0, 0, 0, 0)
-
-            ack = False
-
-<<<<<<< HEAD
-            if self.__ack_msg('COMMAND_ACK', timeout=msg.ack_timeout)[0]:
-                ack = True
-            else:
-                if msg.retry:
-                    if self.__retry_msg_send(msg, self.message_senders[msg.get_type()][fn_id]):
-                        ack = True
-                    
-            if ack:
-                self.logger.info(f'Successfully acknowledged reception of the air speed command sent to Agent ({msg.target_system}, {msg.target_comp})')    
-            else:
-                self.logger.error(f'Failed to acknowledge reception of the air speed command sent to Agent ({msg.target_system}, {msg.target_comp})')
-
-            return ack
-
-
-=======
->>>>>>> f775ff8e
+
+
         @self.send_message(['groundspeed'])
         def sender(self, msg: FlightSpeedMsg, fn_id: int=0) -> None:
             """
@@ -1547,7 +1469,6 @@
         
         # Don't let the message come back here and create an infinite loop
         msg.retry = False
-<<<<<<< HEAD
 
         while time.time() - start_time <= msg.msg_timeout:
             # Reattempt the message send
@@ -1557,22 +1478,11 @@
 
         return ack
 
-=======
-
-        while time.time() - start_time >= msg.msg_timeout:
-            # Reattempt the message send
-            if fn(self, msg):
-                ack = True
-                break
-
-        return ack
->>>>>>> f775ff8e
 
     def __ack_msg(self, msg_type: str, timeout=1.0) -> Tuple[bool, Any]:
         """
         Helper method used to ensure that a distributed msg is acknowledged
         """
-<<<<<<< HEAD
         if not self.read_msg_mutex.acquire(timeout=1.0):
             return False
 
@@ -1581,31 +1491,6 @@
 
         # Start acknowledgement timer
         start_t = time.time()
-=======
-
-        if require_ack:
-            ack = False
-            
-            while not ack:
-                self.master.mav.command_long_send(sys_id, comp_id,
-                                                    mavutil.mavlink.MAV_CMD_COMPONENT_ARM_DISARM, 0,
-                                                    msg, 0, 0, 0, 0, 0, 0)
-
-                if self.__ack_sys_cmd(timeout=self.cmd_timeout):
-                    ack = True
-                    self.logger.debug(f'The system has acknowledged reception of the arming command: {msg}')
-                else:
-                    self.logger.exception('The system was unable to confirm reception of the arming command: {msg}. Re-attempting message send.')
-        else:
-            self.master.mav.command_long_send(sys_id, comp_id,
-                                                mavutil.mavlink.MAV_CMD_COMPONENT_ARM_DISARM, 0,
-                                                msg, 0, 0, 0, 0, 0, 0)
-
-            if self.__ack_sys_cmd(timeout=self.cmd_timeout):
-                self.logger.debug('The system has acknowledged reception of the arming command: {msg}')
-            else:
-                self.logger.exception('The system was unable to confirm reception of the arming command: {msg}')
->>>>>>> f775ff8e
 
         while time.time() - start_t < timeout:
             # Read a new message
@@ -1636,7 +1521,6 @@
         Public method that is accesssed by the mavsarm interface to signal the handler
         to complete message sending
         """
-<<<<<<< HEAD
         # Make sure that a connection is established before attempting to send a message
         if self.connected:
             handler_t = threading.Thread(target=self.__send_msg_handler, args=(msg,))
@@ -1678,127 +1562,18 @@
         if self.connected:
             handler_t = threading.Thread(target=self.__set_param_handler, args=(param,))
 
-=======
-        if require_ack:
-            ack = False
-            
-            while not ack:
-                self.master.mav.command_long_send(sys_id, comp_id,
-                                                    mavutil.mavlink.MAV_CMD_PREFLIGHT_CALIBRATION, 0,
-                                                    0, 0, 0, 0, msg, 0, 0)
-
-                if self.__ack_sys_cmd(timeout=self.cmd_timeout):
-                    ack = True
-                    self.logger.debug(f'The system has acknowledged reception of the pre-flight calibration command: {msg}')
-                else:
-                    self.logger.exception('The system was unable to confirm reception of the pre-flight calibration command: {msg}. Re-attempting message send.')
-        else:
-            self.master.mav.command_long_send(sys_id, comp_id,
-                                                mavutil.mavlink.MAV_CMD_PREFLIGHT_CALIBRATION, 0,
-                                                0, 0, 0, 0, msg, 0, 0)
-
-            if self.__ack_sys_cmd(timeout=self.cmd_timeout):
-                self.logger.debug('The system has acknowledged reception of the pre-flight calibration command: {msg}')
-            else:
-                self.logger.exception('The system was unable to confirm reception of the pre-flight calibration command: {msg}')
-
-    def __ack_msg(self, msg_type: str, timeout=1.0) -> Tuple[bool, Any]:
-        """
-        Helper method used to ensure that a distributed msg is acknowledged
-        """
-        if not self.read_msg_mutex.acquire(timeout=1.0):
-            return False
-
-        # Flag indicating whether the message was acknowledged
-        ack_success = False
-
-        # Start acknowledgement timer
-        start_t = time.time()
-
-        while time.time() - start_t < timeout:
-            # Read a new message
-            try:
-                ack_msg = self.master.recv_match(type=msg_type, blocking=False)
-                ack_msg = ack_msg.to_dict()
-                
-                if ack_msg['mavpackettype'] == msg_type:
-                    ack_success = True
-                    break
-            except mavutil.mavlink.MAVError as e:
-                self.logger.debug('An error occurred on MAVLink message reception')
-            except AttributeError:
-                # Catch errors with converting the message to a dict
-                pass
-            except Exception:
-                # Log any other unexpected exception
-                self.logger.exception('Exception while receiving message: ', exc_info=False)
-
-        # Continue reading status messages
-        self.read_msg_mutex.release()
-        
-        return ack_success, ack_msg
-
-    
-    def send_msg_handler(self, msg: Any) -> None:
-        """
-        Public method that is accesssed by the mavsarm interface to signal the handler
-        to complete message sending
-        """
-        # Make sure that a connection is established before attempting to send a message
-        if self.connected:
-            handler_t = threading.Thread(target=self.__send_msg_handler, args=(msg,))
-
-            # Send the message
+            # Set the parameter
             handler_t.start()
 
         return
 
 
-    def __send_msg_handler(self, msg: Any) -> None:
-        """
-        Handle sending messages to the agents on the network
+    def __set_param_handler(self, param: Parameter) -> None:
+        """
+        Handle setting parameters on an agent in the network
         """
         # Prevent multiple sends from occurring at once
         self.send_msg_mutex.acquire()
-
-        try:
-            # Send the message if there is a message sender for it
-            if msg.get_type() in self.message_senders:
-                for fn_id, fn in enumerate(self.message_senders[msg.get_type()]):
-                    try:
-                        fn(self, msg, fn_id=fn_id)
-                    except Exception:
-                        self.logger.exception(f'Exception in message sender for {msg.get_type()}', exc_info=True)
-        except Exception:
-            self.logger.exception(f'An error occurred while attempting to send the provided message', exc_info=True)
-        finally:
-            self.send_msg_mutex.release()
-
-        return
-        
-
-    def set_param_handler(self, param: Parameter) -> None:
-        """
-        Set the value of a parameter on a given agent
-        """
-        # Make sure that a connection is established before attempting to set a param
-        if self.connected:
-            handler_t = threading.Thread(target=self.__set_param_handler, args=(param,))
-
->>>>>>> f775ff8e
-            # Set the parameter
-            handler_t.start()
-
-        return
-
-
-    def __set_param_handler(self, param: Parameter) -> None:
-        """
-        Handle setting parameters on an agent in the network
-        """
-        # Prevent multiple sends from occurring at once
-        self.send_msg_mutex.acquire()
-<<<<<<< HEAD
 
         try:
             self.__set_param(param)
@@ -1810,19 +1585,6 @@
         return
 
 
-=======
-
-        try:
-            self.__set_param(param)
-        except Exception:
-            self.logger.exception(f'An error occurred while attempting to send the provided message', exc_info=True)
-        finally:
-            self.send_msg_mutex.release()
-
-        return
-
-
->>>>>>> f775ff8e
     def __set_param(self, param: Parameter) -> bool:
         """
         Set the value of a parameter. Note that this sets the parameter value in RAM
@@ -1913,11 +1675,7 @@
             self.devices[(param.sys_id, param.comp_id)].last_params_read.append(read_param)
         else:
             if param.retry:
-<<<<<<< HEAD
                 if self.__retry_msg_send(param, self.__read_param):
-=======
-                if self.__retry_msg_send(param, self.__set_param):
->>>>>>> f775ff8e
                     ack = True
 
         if ack:
